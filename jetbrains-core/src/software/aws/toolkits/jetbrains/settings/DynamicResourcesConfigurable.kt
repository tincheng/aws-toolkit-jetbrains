--- conflicted
+++ resolved
@@ -10,11 +10,8 @@
 import com.intellij.ui.ListSpeedSearch
 import com.intellij.ui.layout.panel
 import software.aws.toolkits.jetbrains.core.explorer.ExplorerToolWindow
-<<<<<<< HEAD
 import software.aws.toolkits.jetbrains.services.dynamic.DynamicResourceSupportedTypes
-=======
 import software.aws.toolkits.jetbrains.services.dynamic.CloudControlApiResources
->>>>>>> 4ff84fcf
 import software.aws.toolkits.jetbrains.services.dynamic.explorer.OtherResourcesNode
 import software.aws.toolkits.resources.message
 import javax.swing.DefaultListModel
@@ -50,17 +47,9 @@
     override fun createPanel() = panel {
         val allCheckboxes = mutableListOf<JCheckBox>()
         val selected = DynamicResourcesSettings.getInstance().state.selected
-<<<<<<< HEAD
 
         DynamicResourceSupportedTypes.getInstance().getSupportedTypes().forEach {
             checklist.addItem(it, it, it in selected)
-=======
-        coroutineScope.launch {
-            CloudControlApiResources.SUPPORTED_TYPES.forEach {
-                checklist.addItem(it, it, it in selected)
-            }
-            allCheckboxes.addAll(checklist.map { _, checkbox -> checkbox })
->>>>>>> 4ff84fcf
         }
         allCheckboxes.addAll(checklist.map { _, checkbox -> checkbox })
 
