// Copyright 2019 Amazon.com, Inc. or its affiliates. All Rights Reserved.
// SPDX-License-Identifier: Apache-2.0

package software.aws.toolkits.jetbrains.core

import com.intellij.execution.configurations.GeneralCommandLine
import com.intellij.openapi.application.ApplicationManager
import com.intellij.openapi.components.ServiceManager
import com.intellij.openapi.project.Project
import com.intellij.util.Alarm
import com.intellij.util.AlarmFactory
import software.amazon.awssdk.core.SdkClient
import software.aws.toolkits.core.credentials.ToolkitCredentialsChangeListener
import software.aws.toolkits.core.credentials.ToolkitCredentialsProvider
import software.aws.toolkits.core.region.AwsRegion
import software.aws.toolkits.core.utils.getLogger
import software.aws.toolkits.core.utils.warn
import software.aws.toolkits.jetbrains.core.credentials.CredentialManager
import software.aws.toolkits.jetbrains.core.credentials.ProjectAccountSettingsManager
import software.aws.toolkits.jetbrains.core.credentials.toEnvironmentVariables
import software.aws.toolkits.jetbrains.core.executables.ExecutableInstance
import software.aws.toolkits.jetbrains.core.executables.ExecutableManager
import software.aws.toolkits.jetbrains.core.executables.ExecutableType
import java.time.Clock
import java.time.Duration
import java.time.Instant
import java.util.concurrent.CompletableFuture
import java.util.concurrent.CompletionStage
import java.util.concurrent.ConcurrentHashMap
import java.util.concurrent.ConcurrentMap
import java.util.concurrent.ExecutionException
import java.util.concurrent.TimeUnit
import kotlin.reflect.KClass

/**
 * Intended to prevent repeated unnecessary calls to AWS to understand resource state.
 *
 * Will cache responses from AWS by [AwsRegion]/[ToolkitCredentialsProvider] - generically applicable to any AWS call.
 */
interface AwsResourceCache {

    /**
     * Get a [resource] either by making a call or returning it from the cache if present and unexpired. Uses the currently [AwsRegion]
     * & [ToolkitCredentialsProvider] active in [ProjectAccountSettingsManager].
     *
     * @param[useStale] if an exception occurs attempting to refresh the resource return a cached version if it exists (even if it's expired). Default: true
     * @param[forceFetch] force the resource to refresh (and update cache) even if a valid cache version exists. Default: false
     */
    fun <T> getResource(resource: Resource<T>, useStale: Boolean = true, forceFetch: Boolean = false): CompletionStage<T>

    /**
     * @see [getResource]
     *
     * @param[region] the specific [AwsRegion] to use for this resource
     * @param[credentialProvider] the specific [ToolkitCredentialsProvider] to use for this resource
     */
    fun <T> getResource(
        resource: Resource<T>,
        region: AwsRegion,
        credentialProvider: ToolkitCredentialsProvider,
        useStale: Boolean = true,
        forceFetch: Boolean = false
    ): CompletionStage<T>

    /**
     * Blocking version of [getResource]
     *
     * @param[useStale] if an exception occurs attempting to refresh the resource return a cached version if it exists (even if it's expired). Default: true
     * @param[forceFetch] force the resource to refresh (and update cache) even if a valid cache version exists. Default: false
     */
    fun <T> getResourceNow(resource: Resource<T>, timeout: Duration = DEFAULT_TIMEOUT, useStale: Boolean = true, forceFetch: Boolean = false): T =
        wait(timeout) { getResource(resource, useStale, forceFetch) }

    /**
     * Blocking version of [getResource]
     *
     * @param[region] the specific [AwsRegion] to use for this resource
     * @param[credentialProvider] the specific [ToolkitCredentialsProvider] to use for this resource
     */
    fun <T> getResourceNow(
        resource: Resource<T>,
        region: AwsRegion,
        credentialProvider: ToolkitCredentialsProvider,
        timeout: Duration = DEFAULT_TIMEOUT,
        useStale: Boolean = true,
        forceFetch: Boolean = false
    ): T = wait(timeout) { getResource(resource, region, credentialProvider, useStale, forceFetch) }

    /**
     * Gets the [resource] if it exists in the cache.
     *
     * @param[useStale] return a cached version if it exists (even if it's expired). Default: true
     */
    fun <T> getResourceIfPresent(resource: Resource<T>, useStale: Boolean = true): T?

    /**
     * Gets the [resource] if it exists in the cache.
     *
     * @param[region] the specific [AwsRegion] to use for this resource
     * @param[credentialProvider] the specific [ToolkitCredentialsProvider] to use for this resource
     */
    fun <T> getResourceIfPresent(resource: Resource<T>, region: AwsRegion, credentialProvider: ToolkitCredentialsProvider, useStale: Boolean = true): T?

    /**
     * Clears the contents of the cache across all regions, credentials and resource types.
     */
    fun clear()

    /**
     * Clears the contents of the cache for the specific [resource] type, in the currently active [AwsRegion] & [ToolkitCredentialsProvider]
     */
    fun clear(resource: Resource<*>)

    /**
     * Clears the contents of the cache for the specific [resource] type, [AwsRegion] & [ToolkitCredentialsProvider]
     */
    fun clear(resource: Resource<*>, region: AwsRegion, credentialProvider: ToolkitCredentialsProvider)

    companion object {
        @JvmStatic
        fun getInstance(project: Project): AwsResourceCache = ServiceManager.getService(project, AwsResourceCache::class.java)

        private val DEFAULT_TIMEOUT = Duration.ofSeconds(5)
        private fun <T> wait(timeout: Duration, call: () -> CompletionStage<T>) = try {
            call().toCompletableFuture().get(timeout.toMillis(), TimeUnit.MILLISECONDS)
        } catch (e: ExecutionException) {
            throw e.cause ?: e
        }
    }
}

fun <T> Project.getResource(resource: Resource<T>, useStale: Boolean = true, forceFetch: Boolean = false) =
    AwsResourceCache.getInstance(this).getResource(resource, useStale, forceFetch)

sealed class Resource<T> {

    /**
     * A [Cached] resource is one whose fetch is potentially expensive, the result of which should be memoized for a period of time ([expiry]).
     */
    abstract class Cached<T> : Resource<T>() {
        abstract fun fetch(project: Project, region: AwsRegion, credentials: ToolkitCredentialsProvider): T
        open fun expiry(): Duration = DEFAULT_EXPIRY
        abstract val id: String

        companion object {
            private val DEFAULT_EXPIRY = Duration.ofMinutes(10)
        }
    }

    /**
     * A [View] resource depends on some other underlying [Resource] and then performs some [transform] of the [underlying]'s result
     * in order to return the desired type [Output]. The [transform] result is not cached, [transform]s are re-applied on each fetch - thus should
     * should be relatively cheap.
     */
    class View<Input, Output>(val underlying: Resource<Input>, private val transform: Input.() -> Output) : Resource<Output>() {
        @Suppress("UNCHECKED_CAST")
        fun doMap(input: Any) = transform(input as Input)
    }
}

fun <Input, Output> Resource<out Iterable<Input>>.map(transform: (Input) -> Output): Resource<List<Output>> = Resource.View(this) { map(transform) }

fun <T> Resource<out Iterable<T>>.filter(predicate: (T) -> Boolean): Resource<List<T>> = Resource.View(this) { filter(predicate) }

fun <T> Resource<out Iterable<T>>.find(predicate: (T) -> Boolean): Resource<T?> = Resource.View(this) { find(predicate) }

class ClientBackedCachedResource<ReturnType, ClientType : SdkClient>(
    private val sdkClientClass: KClass<ClientType>,
    override val id: String,
    private val expiry: Duration?,
    private val fetchCall: ClientType.() -> ReturnType
) : Resource.Cached<ReturnType>() {

    constructor(sdkClientClass: KClass<ClientType>, id: String, fetchCall: ClientType.() -> ReturnType) : this(sdkClientClass, id, null, fetchCall)
<<<<<<< HEAD
=======

>>>>>>> 7bc9d7b4
    override fun fetch(project: Project, region: AwsRegion, credentials: ToolkitCredentialsProvider): ReturnType {
        val client = AwsClientManager.getInstance(project).getClient(sdkClientClass, credentials, region)
        return fetchCall(client)
    }

    override fun expiry(): Duration = expiry ?: super.expiry()
<<<<<<< HEAD
=======
    override fun toString(): String = "ClientBackedCachedResource(id='$id')"
}

class ExecutableBackedCacheResource<ReturnType, ExecType : ExecutableType<*>>(
    private val executableTypeClass: KClass<ExecType>,
    override val id: String,
    private val expiry: Duration? = null,
    private val fetchCall: GeneralCommandLine.() -> ReturnType
) : Resource.Cached<ReturnType>() {

    override fun fetch(project: Project, region: AwsRegion, credentials: ToolkitCredentialsProvider): ReturnType {
        val executableType = ExecutableType.getExecutable(executableTypeClass.java)

        val executable = ExecutableManager.getInstance().getExecutableIfPresent(executableType).let {
            when (it) {
                is ExecutableInstance.Executable -> it
                is ExecutableInstance.InvalidExecutable -> throw IllegalStateException(it.validationError)
                is ExecutableInstance.UnresolvedExecutable -> throw IllegalStateException(it.resolutionError)
            }
        }

        return fetchCall(
            executable.getCommandLine()
                .withEnvironment(region.toEnvironmentVariables())
                .withEnvironment(credentials.resolveCredentials().toEnvironmentVariables())
        )
    }

    override fun expiry(): Duration = expiry ?: super.expiry()
    override fun toString(): String = "ExecutableBackedCacheResource(id='$id')"
>>>>>>> 7bc9d7b4
}

class DefaultAwsResourceCache(
    private val project: Project,
    private val clock: Clock,
    private val maximumCacheEntries: Int,
    private val maintenanceInterval: Duration
) : AwsResourceCache, ToolkitCredentialsChangeListener {

    @Suppress("unused")
    constructor(project: Project) : this(project, Clock.systemDefaultZone(), MAXIMUM_CACHE_ENTRIES, DEFAULT_MAINTENANCE_INTERVAL)

    private val cache = ConcurrentHashMap<CacheKey, Entry<*>>()
    private val accountSettings by lazy { ProjectAccountSettingsManager.getInstance(project) }
    private val alarm = AlarmFactory.getInstance().create(Alarm.ThreadToUse.POOLED_THREAD, project)

    init {
        ApplicationManager.getApplication().messageBus.connect().subscribe(CredentialManager.CREDENTIALS_CHANGED, this)
        scheduleCacheMaintenance()
    }

    override fun <T> getResource(resource: Resource<T>, useStale: Boolean, forceFetch: Boolean) =
        getResource(resource, accountSettings.activeRegion, accountSettings.activeCredentialProvider, useStale, forceFetch)

    override fun <T> getResource(
        resource: Resource<T>,
        region: AwsRegion,
        credentialProvider: ToolkitCredentialsProvider,
        useStale: Boolean,
        forceFetch: Boolean
    ): CompletionStage<T> = when (resource) {
        is Resource.View<*, T> -> getResource(resource.underlying, region, credentialProvider, useStale, forceFetch).thenApply { resource.doMap(it as Any) }
        is Resource.Cached<T> -> Context(resource, region, credentialProvider, useStale, forceFetch).also { getCachedResource(it) }.future
    }

    private fun <T> getCachedResource(context: Context<T>) {
        ApplicationManager.getApplication().executeOnPooledThread {
            try {
                @Suppress("UNCHECKED_CAST")
                val result = cache.compute(context.cacheKey) { _, value ->
                    fetchIfNeeded(context, value as Entry<T>?)
                } as Entry<T>
                context.future.complete(result.value)
            } catch (e: Throwable) {
                context.future.completeExceptionally(e)
            }
        }
    }

    private fun runCacheMaintenance() {
        try {
            var totalWeight = 0
            val entries = cache.entries.asSequence().onEach { totalWeight += it.value.weight }.toList()
            var exceededWeight = totalWeight - maximumCacheEntries
            if (exceededWeight <= 0) return
            entries.sortedBy { it.value.expiry }.forEach { (key, value) ->
                if (exceededWeight <= 0) return@runCacheMaintenance
                if (cache.computeRemoveIf(key) { it === value }) {
                    exceededWeight -= value.weight
                }
            }
        } finally {
            scheduleCacheMaintenance()
        }
    }

    private fun scheduleCacheMaintenance() {
        if (!alarm.isDisposed) {
            alarm.addRequest(this::runCacheMaintenance, maintenanceInterval.toMillis())
        }
    }

    override fun <T> getResourceIfPresent(resource: Resource<T>, useStale: Boolean): T? =
        getResourceIfPresent(resource, accountSettings.activeRegion, accountSettings.activeCredentialProvider, useStale)

    override fun <T> getResourceIfPresent(resource: Resource<T>, region: AwsRegion, credentialProvider: ToolkitCredentialsProvider, useStale: Boolean): T? =
        when (resource) {
            is Resource.Cached<T> -> {
                val entry = cache.getTyped<T>(CacheKey(resource.id, region.id, credentialProvider.id))
                when {
                    entry != null && (useStale || entry.notExpired) -> entry.value
                    else -> null
                }
            }
            is Resource.View<*, T> -> getResourceIfPresent(resource.underlying, region, credentialProvider, useStale)?.let { resource.doMap(it) }
        }

    override fun clear(resource: Resource<*>) {
        clear(resource, accountSettings.activeRegion, accountSettings.activeCredentialProvider)
    }

    override fun clear(resource: Resource<*>, region: AwsRegion, credentialProvider: ToolkitCredentialsProvider) {
        when (resource) {
            is Resource.Cached<*> -> cache.remove(CacheKey(resource.id, region.id, credentialProvider.id))
            is Resource.View<*, *> -> clear(resource.underlying, region, credentialProvider)
        }
    }

    override fun clear() {
        cache.clear()
    }

    override fun providerRemoved(providerId: String) = clearByCredential(providerId)

    override fun providerModified(provider: ToolkitCredentialsProvider) = clearByCredential(provider.id)

    private fun clearByCredential(providerId: String) {
        cache.keys.removeIf { it.credentialsId == providerId }
    }

    private fun <T> fetchIfNeeded(context: Context<T>, currentEntry: Entry<T>?) = when {
        currentEntry == null -> fetch(context)
        currentEntry.notExpired && !context.forceFetch -> currentEntry
        context.useStale -> fetchWithFallback(context, currentEntry)
        else -> fetch(context)
    }

    private fun <T> fetchWithFallback(context: Context<T>, currentEntry: Entry<T>) = try {
        fetch(context)
    } catch (e: Exception) {
        LOG.warn(e) { "Failed to fetch resource using ${context.cacheKey}, falling back to expired entry" }
        currentEntry
    }

    private fun <T> fetch(context: Context<T>): Entry<T> {
        val value = context.resource.fetch(project, context.region, context.credentials)
        return Entry(clock.instant().plus(context.resource.expiry()), value)
    }

    private val Entry<*>.notExpired get() = clock.instant().isBefore(expiry)

    companion object {
        private val LOG = getLogger<DefaultAwsResourceCache>()
        private const val MAXIMUM_CACHE_ENTRIES = 1000
        private val DEFAULT_MAINTENANCE_INTERVAL: Duration = Duration.ofMinutes(5)

        private data class CacheKey(val resourceId: String, val regionId: String, val credentialsId: String)

        private class Context<T>(
            val resource: Resource.Cached<T>,
            val region: AwsRegion,
            val credentials: ToolkitCredentialsProvider,
            val useStale: Boolean,
            val forceFetch: Boolean
        ) {
            val cacheKey = CacheKey(resource.id, region.id, credentials.id)
            val future = CompletableFuture<T>()
        }

        private class Entry<T>(val expiry: Instant, val value: T) {
            val weight = when (value) {
                is Collection<*> -> value.size
                else -> 1
            }
        }

        private fun <T> ConcurrentMap<CacheKey, Entry<*>>.getTyped(key: CacheKey) = this[key]?.let {
            @Suppress("UNCHECKED_CAST")
            it as Entry<T>
        }

        /**
         * Atomically apply a [predicate] to the value at [key] (if it exists) and remove if matched.
         *
         * @return - true if removal occurred else false
         */
        private fun <K, V> ConcurrentHashMap<K, V>.computeRemoveIf(key: K, predicate: (V) -> Boolean): Boolean {
            var removed = false
            computeIfPresent(key) { _, v ->
                if (predicate(v)) {
                    removed = true
                    null
                } else v
            }
            return removed
        }
    }
}<|MERGE_RESOLUTION|>--- conflicted
+++ resolved
@@ -172,18 +172,13 @@
 ) : Resource.Cached<ReturnType>() {
 
     constructor(sdkClientClass: KClass<ClientType>, id: String, fetchCall: ClientType.() -> ReturnType) : this(sdkClientClass, id, null, fetchCall)
-<<<<<<< HEAD
-=======
-
->>>>>>> 7bc9d7b4
+
     override fun fetch(project: Project, region: AwsRegion, credentials: ToolkitCredentialsProvider): ReturnType {
         val client = AwsClientManager.getInstance(project).getClient(sdkClientClass, credentials, region)
         return fetchCall(client)
     }
 
     override fun expiry(): Duration = expiry ?: super.expiry()
-<<<<<<< HEAD
-=======
     override fun toString(): String = "ClientBackedCachedResource(id='$id')"
 }
 
@@ -214,7 +209,6 @@
 
     override fun expiry(): Duration = expiry ?: super.expiry()
     override fun toString(): String = "ExecutableBackedCacheResource(id='$id')"
->>>>>>> 7bc9d7b4
 }
 
 class DefaultAwsResourceCache(
