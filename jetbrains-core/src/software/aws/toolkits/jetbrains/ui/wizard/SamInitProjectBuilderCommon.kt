--- conflicted
+++ resolved
@@ -24,88 +24,6 @@
     fun validate(): ValidationInfo? = null
 }
 
-<<<<<<< HEAD
-abstract class SamProjectTemplate {
-    abstract fun getName(): String
-
-    open fun getDescription(): String? = null
-
-    override fun toString() = getName()
-
-    open fun postCreationAction(runtime: Runtime, contentRoot: VirtualFile, rootModel: ModifiableRootModel) {
-        SamCommon.excludeSamDirectory(contentRoot, rootModel)
-        openReadmeFile(contentRoot, rootModel.project)
-        createRunConfigurations(contentRoot, rootModel.project)
-    }
-
-    private fun openReadmeFile(contentRoot: VirtualFile, project: Project) {
-        VfsUtil.findRelativeFile(contentRoot, "README.md")?.let {
-            val fileEditorManager = FileEditorManager.getInstance(project)
-            fileEditorManager.openTextEditor(OpenFileDescriptor(project, it), true) ?: LOG.warn { "Failed to open README.md" }
-        }
-    }
-
-    private fun createRunConfigurations(contentRoot: VirtualFile, project: Project) {
-        val template = SamCommon.getTemplateFromDirectory(contentRoot) ?: return
-
-        val factory = LocalLambdaRunConfigurationProducer.getFactory()
-        val runManager = RunManager.getInstance(project)
-        SamTemplateUtils.findFunctionsFromTemplate(project, template).forEach {
-            val runConfigurationAndSettings = runManager.createConfiguration(it.logicalName, factory)
-            val runConfiguration = runConfigurationAndSettings.configuration as LocalLambdaRunConfiguration
-            runConfiguration.useTemplate(template.path, it.logicalName)
-            runConfiguration.setGeneratedName()
-            runManager.addConfiguration(runConfigurationAndSettings)
-            if (runManager.selectedConfiguration == null) {
-                runManager.selectedConfiguration = runConfigurationAndSettings
-            }
-        }
-    }
-
-    fun getIcon() = AwsIcons.Resources.SERVERLESS_APP
-
-    fun build(project: Project?, runtime: Runtime, outputDir: VirtualFile) {
-        var hasException = false
-        try {
-            doBuild(runtime, outputDir)
-        } catch (e: Throwable) {
-            hasException = true
-            throw e
-        } finally {
-            TelemetryService.getInstance().record(project, "SAM") {
-                datum("Init") {
-                    metadata("name", getName())
-                    metadata("runtime", runtime.name)
-                    metadata("samVersion", SamCommon.getVersionString())
-                    metadata("hasException", hasException)
-                }
-            }
-        }
-    }
-
-    private fun doBuild(runtime: Runtime, outputDir: VirtualFile) {
-        SamInitRunner.execute(
-            AwsModuleType.ID,
-            outputDir,
-            runtime,
-            location(),
-            dependencyManager()
-        )
-    }
-
-    protected open fun location(): String? = null
-
-    protected open fun dependencyManager(): String? = null
-
-    open fun supportedRuntimes(): Set<Runtime> = Runtime.knownValues().toSet()
-
-    companion object {
-        val LOG = getLogger<SamProjectTemplate>()
-    }
-}
-
-=======
->>>>>>> 78ec275e
 @JvmOverloads
 fun setupSamSelectionElements(samExecutableField: JTextField, editButton: JButton, label: JComponent, postEditCallback: Runnable? = null) {
     samExecutableField.text = SamSettings.getInstance().executablePath
