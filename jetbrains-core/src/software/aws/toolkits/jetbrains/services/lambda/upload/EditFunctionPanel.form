<?xml version="1.0" encoding="UTF-8"?>
<form xmlns="http://www.intellij.com/uidesigner/form/" version="1" bind-to-class="software.aws.toolkits.jetbrains.services.lambda.upload.EditFunctionPanel">
  <grid id="27dc6" binding="content" layout-manager="GridLayoutManager" row-count="10" column-count="3" same-size-horizontally="false" same-size-vertically="false" hgap="-1" vgap="-1">
    <margin top="0" left="0" bottom="0" right="0"/>
    <constraints>
      <xy x="20" y="20" width="786" height="388"/>
    </constraints>
    <properties>
      <preferredSize width="750" height="-1"/>
    </properties>
    <border type="none"/>
    <children>
      <vspacer id="bcf26">
        <constraints>
          <grid row="9" column="0" row-span="1" col-span="1" vsize-policy="6" hsize-policy="1" anchor="0" fill="2" indent="0" use-parent-layout="false"/>
        </constraints>
      </vspacer>
      <grid id="52369" binding="deploySettings" layout-manager="GridLayoutManager" row-count="1" column-count="3" same-size-horizontally="false" same-size-vertically="false" hgap="-1" vgap="-1">
        <margin top="0" left="0" bottom="0" right="0"/>
        <constraints>
          <grid row="8" column="0" row-span="1" col-span="3" vsize-policy="3" hsize-policy="3" anchor="0" fill="3" indent="0" use-parent-layout="false"/>
        </constraints>
        <properties/>
        <border type="none"/>
        <children>
          <component id="435ad" class="javax.swing.JLabel">
            <constraints>
              <grid row="0" column="0" row-span="1" col-span="1" vsize-policy="0" hsize-policy="0" anchor="8" fill="0" indent="0" use-parent-layout="false"/>
            </constraints>
            <properties>
              <text resource-bundle="software/aws/toolkits/resources/localized_messages" key="lambda.create.source_bucket.label"/>
              <toolTipText resource-bundle="software/aws/toolkits/resources/localized_messages" key="lambda.function.sourceBucket.tooltip"/>
            </properties>
          </component>
          <component id="84d36" class="javax.swing.JButton" binding="createBucket" default-binding="true">
            <constraints>
              <grid row="0" column="2" row-span="1" col-span="1" vsize-policy="0" hsize-policy="0" anchor="0" fill="0" indent="0" use-parent-layout="false"/>
            </constraints>
            <properties>
              <text resource-bundle="software/aws/toolkits/resources/localized_messages" key="general.create_button"/>
            </properties>
          </component>
          <component id="89882" class="software.aws.toolkits.jetbrains.ui.ResourceSelector" binding="sourceBucket" custom-create="true">
            <constraints>
              <grid row="0" column="1" row-span="1" col-span="1" vsize-policy="3" hsize-policy="3" anchor="0" fill="1" indent="0" use-parent-layout="false"/>
            </constraints>
            <properties>
              <toolTipText resource-bundle="software/aws/toolkits/resources/localized_messages" key="lambda.function.sourceBucket.tooltip"/>
            </properties>
          </component>
        </children>
      </grid>
      <grid id="e404a" binding="configurationSettings" layout-manager="GridLayoutManager" row-count="9" column-count="3" same-size-horizontally="false" same-size-vertically="false" hgap="-1" vgap="-1">
        <margin top="0" left="0" bottom="0" right="0"/>
        <constraints>
          <grid row="0" column="0" row-span="8" col-span="3" vsize-policy="3" hsize-policy="3" anchor="0" fill="3" indent="0" use-parent-layout="false"/>
        </constraints>
        <properties/>
        <border type="none"/>
        <children>
          <component id="bf1af" class="javax.swing.JLabel">
            <constraints>
              <grid row="0" column="0" row-span="1" col-span="1" vsize-policy="0" hsize-policy="0" anchor="8" fill="0" indent="0" use-parent-layout="false"/>
            </constraints>
            <properties>
              <text resource-bundle="software/aws/toolkits/resources/localized_messages" key="lambda.create.function_name.label"/>
              <toolTipText resource-bundle="software/aws/toolkits/resources/localized_messages" key="lambda.function.name.tooltip"/>
            </properties>
          </component>
          <component id="fe525" class="javax.swing.JTextField" binding="name">
            <constraints>
              <grid row="0" column="1" row-span="1" col-span="2" vsize-policy="0" hsize-policy="6" anchor="8" fill="1" indent="0" use-parent-layout="false">
                <preferred-size width="400" height="-1"/>
              </grid>
            </constraints>
            <properties>
              <toolTipText resource-bundle="software/aws/toolkits/resources/localized_messages" key="lambda.function.name.tooltip"/>
            </properties>
          </component>
          <component id="f8190" class="javax.swing.JLabel">
            <constraints>
              <grid row="1" column="0" row-span="1" col-span="1" vsize-policy="0" hsize-policy="0" anchor="8" fill="0" indent="0" use-parent-layout="false"/>
            </constraints>
            <properties>
              <text resource-bundle="software/aws/toolkits/resources/localized_messages" key="lambda.create.description.label"/>
            </properties>
          </component>
          <component id="195bc" class="javax.swing.JTextField" binding="description">
            <constraints>
              <grid row="1" column="1" row-span="1" col-span="2" vsize-policy="0" hsize-policy="6" anchor="8" fill="1" indent="0" use-parent-layout="false">
                <preferred-size width="150" height="-1"/>
              </grid>
            </constraints>
            <properties/>
          </component>
          <component id="c772e" class="javax.swing.JLabel" binding="handlerLabel">
            <constraints>
              <grid row="2" column="0" row-span="1" col-span="1" vsize-policy="0" hsize-policy="0" anchor="8" fill="0" indent="0" use-parent-layout="false"/>
            </constraints>
            <properties>
              <text resource-bundle="software/aws/toolkits/resources/localized_messages" key="lambda.handler.label"/>
              <toolTipText resource-bundle="software/aws/toolkits/resources/localized_messages" key="lambda.function.handler.tooltip"/>
            </properties>
          </component>
          <component id="dee09" class="software.aws.toolkits.jetbrains.ui.HandlerPanel" binding="handlerPanel" custom-create="true">
            <constraints>
              <grid row="2" column="1" row-span="1" col-span="2" vsize-policy="0" hsize-policy="6" anchor="8" fill="1" indent="0" use-parent-layout="false">
                <preferred-size width="150" height="-1"/>
              </grid>
            </constraints>
            <properties/>
          </component>
          <component id="30031" class="javax.swing.JLabel">
            <constraints>
              <grid row="3" column="0" row-span="1" col-span="1" vsize-policy="0" hsize-policy="0" anchor="8" fill="0" indent="0" use-parent-layout="false"/>
            </constraints>
            <properties>
              <text resource-bundle="software/aws/toolkits/resources/localized_messages" key="lambda.runtime.label"/>
              <toolTipText resource-bundle="software/aws/toolkits/resources/localized_messages" key="lambda.function.runtime.tooltip"/>
            </properties>
          </component>
          <component id="ff813" class="javax.swing.JLabel">
            <constraints>
              <grid row="7" column="0" row-span="1" col-span="1" vsize-policy="0" hsize-policy="0" anchor="8" fill="0" indent="0" use-parent-layout="false"/>
            </constraints>
            <properties>
              <text resource-bundle="software/aws/toolkits/resources/localized_messages" key="lambda.create.iam.role.label"/>
              <toolTipText resource-bundle="software/aws/toolkits/resources/localized_messages" key="lambda.function.iamRole.tooltip"/>
            </properties>
          </component>
          <component id="47072" class="javax.swing.JButton" binding="createRole">
            <constraints>
              <grid row="7" column="2" row-span="1" col-span="1" vsize-policy="0" hsize-policy="0" anchor="4" fill="0" indent="0" use-parent-layout="false"/>
            </constraints>
            <properties>
              <horizontalAlignment value="0"/>
              <text resource-bundle="software/aws/toolkits/resources/localized_messages" key="general.create_button"/>
            </properties>
          </component>
          <component id="d4e6f" class="software.aws.toolkits.jetbrains.ui.EnvironmentVariablesTextField" binding="envVars" custom-create="true">
            <constraints>
              <grid row="6" column="1" row-span="1" col-span="2" vsize-policy="3" hsize-policy="3" anchor="0" fill="1" indent="0" use-parent-layout="false"/>
            </constraints>
            <properties>
              <toolTipText resource-bundle="software/aws/toolkits/resources/localized_messages" key="lambda.function.env_vars.tooltip"/>
            </properties>
          </component>
          <component id="21856" class="javax.swing.JLabel">
            <constraints>
              <grid row="6" column="0" row-span="1" col-span="1" vsize-policy="0" hsize-policy="0" anchor="8" fill="0" indent="0" use-parent-layout="false"/>
            </constraints>
            <properties>
              <text resource-bundle="software/aws/toolkits/resources/localized_messages" key="lambda.create.env_vars.label"/>
              <toolTipText resource-bundle="software/aws/toolkits/resources/localized_messages" key="lambda.function.env_vars.tooltip"/>
            </properties>
          </component>
          <component id="bd500" class="javax.swing.JLabel">
            <constraints>
              <grid row="4" column="0" row-span="1" col-span="1" vsize-policy="0" hsize-policy="0" anchor="8" fill="0" indent="0" use-parent-layout="false"/>
            </constraints>
            <properties>
              <text resource-bundle="software/aws/toolkits/resources/localized_messages" key="lambda.create.timeout.label"/>
              <toolTipText resource-bundle="software/aws/toolkits/resources/localized_messages" key="lambda.function.timeout.tooltip"/>
            </properties>
          </component>
          <component id="d67fc" class="javax.swing.JLabel">
            <constraints>
              <grid row="5" column="0" row-span="1" col-span="1" vsize-policy="0" hsize-policy="0" anchor="8" fill="0" indent="0" use-parent-layout="false"/>
            </constraints>
            <properties>
              <text resource-bundle="software/aws/toolkits/resources/localized_messages" key="lambda.create.memory.label"/>
              <toolTipText resource-bundle="software/aws/toolkits/resources/localized_messages" key="lambda.function.memory.tooltip"/>
            </properties>
          </component>
<<<<<<< HEAD
          <component id="53f59" class="software.aws.toolkits.jetbrains.ui.ResourceSelector" binding="iamRole">
=======
          <component id="c69f3" class="software.aws.toolkits.jetbrains.ui.ResourceSelector" binding="iamRole" custom-create="true">
>>>>>>> 7bc9d7b4
            <constraints>
              <grid row="7" column="1" row-span="1" col-span="1" vsize-policy="3" hsize-policy="7" anchor="0" fill="1" indent="0" use-parent-layout="false">
                <preferred-size width="517" height="27"/>
              </grid>
            </constraints>
            <properties>
              <toolTipText resource-bundle="software/aws/toolkits/resources/localized_messages" key="lambda.function.iamRole.tooltip"/>
            </properties>
          </component>
          <component id="d1ccb" class="javax.swing.JCheckBox" binding="xrayEnabled">
            <constraints>
              <grid row="8" column="0" row-span="1" col-span="3" vsize-policy="0" hsize-policy="3" anchor="8" fill="0" indent="0" use-parent-layout="false"/>
            </constraints>
            <properties>
              <text resource-bundle="software/aws/toolkits/resources/localized_messages" key="lambda.create.enable.xray.label"/>
              <toolTipText resource-bundle="software/aws/toolkits/resources/localized_messages" key="lambda.function.enableXRay.tooltip"/>
            </properties>
          </component>
          <component id="959e5" class="javax.swing.JComboBox" binding="runtime" custom-create="true">
            <constraints>
              <grid row="3" column="1" row-span="1" col-span="2" vsize-policy="3" hsize-policy="3" anchor="8" fill="1" indent="0" use-parent-layout="false"/>
            </constraints>
            <properties>
              <editable value="false"/>
              <enabled value="true"/>
              <toolTipText resource-bundle="software/aws/toolkits/resources/localized_messages" key="lambda.function.runtime.tooltip"/>
            </properties>
          </component>
          <nested-form id="1b5f4" form-file="software/aws/toolkits/jetbrains/ui/SliderPanel.form" binding="timeoutSlider" custom-create="true">
            <constraints>
              <grid row="4" column="1" row-span="1" col-span="2" vsize-policy="3" hsize-policy="7" anchor="0" fill="1" indent="0" use-parent-layout="false"/>
            </constraints>
          </nested-form>
          <nested-form id="9debf" form-file="software/aws/toolkits/jetbrains/ui/SliderPanel.form" binding="memorySlider" custom-create="true">
            <constraints>
              <grid row="5" column="1" row-span="1" col-span="2" vsize-policy="3" hsize-policy="7" anchor="0" fill="1" indent="0" use-parent-layout="false"/>
            </constraints>
          </nested-form>
        </children>
      </grid>
    </children>
  </grid>
</form><|MERGE_RESOLUTION|>--- conflicted
+++ resolved
@@ -172,11 +172,7 @@
               <toolTipText resource-bundle="software/aws/toolkits/resources/localized_messages" key="lambda.function.memory.tooltip"/>
             </properties>
           </component>
-<<<<<<< HEAD
-          <component id="53f59" class="software.aws.toolkits.jetbrains.ui.ResourceSelector" binding="iamRole">
-=======
           <component id="c69f3" class="software.aws.toolkits.jetbrains.ui.ResourceSelector" binding="iamRole" custom-create="true">
->>>>>>> 7bc9d7b4
             <constraints>
               <grid row="7" column="1" row-span="1" col-span="1" vsize-policy="3" hsize-policy="7" anchor="0" fill="1" indent="0" use-parent-layout="false">
                 <preferred-size width="517" height="27"/>
