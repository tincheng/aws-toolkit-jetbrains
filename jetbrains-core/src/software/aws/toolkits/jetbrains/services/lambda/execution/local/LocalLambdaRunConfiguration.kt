// Copyright 2019 Amazon.com, Inc. or its affiliates. All Rights Reserved.
// SPDX-License-Identifier: Apache-2.0

package software.aws.toolkits.jetbrains.services.lambda.execution.local

import com.intellij.execution.ExecutionBundle
import com.intellij.execution.ExecutionException
import com.intellij.execution.Executor
import com.intellij.execution.configurations.ConfigurationFactory
import com.intellij.execution.configurations.RefactoringListenerProvider
import com.intellij.execution.configurations.RuntimeConfigurationError
import com.intellij.execution.runners.ExecutionEnvironment
import com.intellij.openapi.components.service
import com.intellij.openapi.options.SettingsEditor
import com.intellij.openapi.options.SettingsEditorGroup
import com.intellij.openapi.options.ShowSettingsUtil
import com.intellij.openapi.project.Project
import com.intellij.openapi.util.io.FileUtil
import com.intellij.openapi.vfs.LocalFileSystem
import com.intellij.openapi.vfs.VfsUtil
import com.intellij.psi.NavigatablePsiElement
import com.intellij.psi.PsiElement
import com.intellij.psi.util.PsiTreeUtil
import com.intellij.refactoring.listeners.RefactoringElementAdapter
import com.intellij.refactoring.listeners.RefactoringElementListener
import com.intellij.util.ExceptionUtil
import org.jetbrains.concurrency.isPending
import software.amazon.awssdk.services.lambda.model.Runtime
import software.aws.toolkits.core.credentials.ToolkitCredentialsProvider
import software.aws.toolkits.core.region.AwsRegion
import software.aws.toolkits.core.utils.getLogger
import software.aws.toolkits.core.utils.info
import software.aws.toolkits.core.utils.tryOrNull
import software.aws.toolkits.jetbrains.services.lambda.Lambda.findPsiElementsForHandler
import software.aws.toolkits.jetbrains.services.lambda.Lambda.isHandlerValid
import software.aws.toolkits.jetbrains.services.lambda.LambdaHandlerResolver
import software.aws.toolkits.jetbrains.services.lambda.RuntimeGroup
<<<<<<< HEAD
import software.aws.toolkits.jetbrains.services.lambda.execution.LambdaRunConfigurationType
=======
>>>>>>> 4b30f418
import software.aws.toolkits.jetbrains.services.lambda.execution.LambdaRunConfigurationBase
import software.aws.toolkits.jetbrains.services.lambda.execution.LambdaRunConfigurationType
import software.aws.toolkits.jetbrains.services.lambda.runtimeGroup
import software.aws.toolkits.jetbrains.services.lambda.sam.SamCommon
import software.aws.toolkits.jetbrains.services.lambda.sam.SamOptions
import software.aws.toolkits.jetbrains.services.lambda.sam.SamTemplateUtils
import software.aws.toolkits.jetbrains.services.lambda.sam.SamVersionCache
import software.aws.toolkits.jetbrains.services.lambda.validOrNull
import software.aws.toolkits.jetbrains.services.lambda.validation.LambdaHandlerEvaluationListener
import software.aws.toolkits.jetbrains.services.lambda.validation.LambdaHandlerValidator
import software.aws.toolkits.jetbrains.services.lambda.validation.SamCliVersionEvaluationListener
import software.aws.toolkits.jetbrains.settings.AwsSettingsConfigurable
import software.aws.toolkits.jetbrains.settings.SamSettings
import software.aws.toolkits.jetbrains.ui.connection.AwsConnectionSettingsEditor
import software.aws.toolkits.jetbrains.ui.connection.addAwsConnectionEditor
import software.aws.toolkits.resources.message
import java.nio.file.Path

class LocalLambdaRunConfigurationFactory(configuration: LambdaRunConfigurationType) : ConfigurationFactory(configuration) {
    override fun createTemplateConfiguration(project: Project) = LocalLambdaRunConfiguration(project, this)
    override fun getName(): String = "Local"
}

class LocalLambdaRunConfiguration(project: Project, factory: ConfigurationFactory) :
    LambdaRunConfigurationBase<LocalLambdaOptions>(project, factory, "SAM CLI"),
    RefactoringListenerProvider {

    companion object {
        private val logger = getLogger<LocalLambdaRunConfiguration>()
    }

    private val messageBus = project.messageBus

    override val serializableOptions = LocalLambdaOptions()

    override fun getConfigurationEditor(): SettingsEditor<LocalLambdaRunConfiguration> {
        val group = SettingsEditorGroup<LocalLambdaRunConfiguration>()
        group.addEditor(ExecutionBundle.message("run.configuration.configuration.tab.title"), LocalLambdaRunSettingsEditor(project))
        group.addEditor(message("lambda.run_configuration.sam"), SamSettingsEditor())
        group.addAwsConnectionEditor(AwsConnectionSettingsEditor(project))
        return group
    }

    override fun checkConfiguration() {
        checkSamVersion()
        resolveCredentials()
        checkLambdaHandler()
        checkRegion()
        checkInput()
    }

    private fun checkSamVersion() {
        val executablePath = SamSettings.getInstance().executablePath
            ?: throw RuntimeConfigurationError(message("sam.cli_not_configured"))

        if (!FileUtil.exists(executablePath))
            throw RuntimeConfigurationError(message("general.file_not_found", executablePath))

        val promise = SamVersionCache.evaluate(executablePath)
        if (promise.isPending) {
            promise.then { version ->
                messageBus.syncPublisher(
                    SamCliVersionEvaluationListener.TOPIC).samVersionValidationFinished(executablePath, version.result)
            }

            logger.info { "Validation will proceed asynchronously for SAM CLI version" }
            throw RuntimeConfigurationError(message("lambda.run_configuration.sam.validation.in_progress"))
        }

        val errorMessage = try {
            val semVer = promise.blockingGet(0)!!.result
            SamCommon.getInvalidVersionMessage(semVer)
        } catch (e: Exception) {
            ExceptionUtil.getRootCause(e).message ?: message("general.unknown_error")
        }

        errorMessage?.let {
            throw RuntimeConfigurationError(message("lambda.run_configuration.sam.invalid_executable", it)) {
                ShowSettingsUtil.getInstance().showSettingsDialog(project, AwsSettingsConfigurable::class.java)
            }
        }
    }

    private fun checkLambdaHandler() {
        val handlerValidator = project.service<LambdaHandlerValidator>()
        val (handler, runtime) = resolveLambdaInfo(project = project, functionOptions = serializableOptions.functionOptions)
        val promise = handlerValidator.evaluate(LambdaHandlerValidator.LambdaEntry(project, runtime, handler))

        if (promise.isPending) {
            promise.then { isValid ->
                messageBus.syncPublisher(
                    LambdaHandlerEvaluationListener.TOPIC).handlerValidationFinished(handler, isValid)
            }

            logger.info { "Validation will proceed asynchronously for SAM CLI version" }
            throw RuntimeConfigurationError(message("lambda.run_configuration.handler.validation.in_progress"))
        }

<<<<<<< HEAD
        val (handler, runtime) = resolveLambdaInfo()
        if (!isHandlerValid(project, runtime, handler))
            throw RuntimeConfigurationError(message("lambda.run_configuration.handler_not_found", handler))

=======
        val isHandlerValid = promise.blockingGet(0)!!
        if (!isHandlerValid)
            throw RuntimeConfigurationError(message("lambda.run_configuration.handler_not_found", handler))
    }

    private fun checkRegion() {
>>>>>>> 4b30f418
        regionId() ?: throw RuntimeConfigurationError(message("lambda.run_configuration.no_region_specified"))
    }

    override fun getState(executor: Executor, environment: ExecutionEnvironment): SamRunningState {
        try {
            val (handler, runtime, templateDetails) = resolveLambdaInfo(project = project, functionOptions = serializableOptions.functionOptions)
            val psiElement = handlerPsiElement(handler, runtime)
                ?: throw RuntimeConfigurationError(message("lambda.run_configuration.handler_not_found", handler))

            val samRunSettings = LocalLambdaRunSettings(
                runtime,
                handler,
                resolveInput(),
                timeout(),
                memorySize(),
                environmentVariables(),
                resolveCredentials(),
                resolveRegion(),
                psiElement,
                templateDetails,
                serializableOptions.samOptions.copy()
            )

            return SamRunningState(environment, samRunSettings)
        } catch (e: Exception) {
            throw ExecutionException(e.message, e)
        }
    }

    override fun getRefactoringElementListener(element: PsiElement?): RefactoringElementListener? {
        element?.run {
            val handlerResolver = element.language.runtimeGroup?.let { runtimeGroup ->
                LambdaHandlerResolver.getInstance(runtimeGroup)
            } ?: return null

            val handlerPsi = handlerPsiElement() ?: return null

            if (PsiTreeUtil.isAncestor(element, handlerPsi, false)) {
                return object : RefactoringElementAdapter() {
                    private val originalHandler = serializableOptions.functionOptions.handler

                    override fun elementRenamedOrMoved(newElement: PsiElement) {
                        handlerResolver.determineHandler(handlerPsi)?.let { newHandler ->
                            serializableOptions.functionOptions.handler = newHandler
                        }
                    }

                    override fun undoElementMovedOrRenamed(newElement: PsiElement, oldQualifiedName: String) {
                        serializableOptions.functionOptions.handler = originalHandler
                    }
                }
            }
        }
        return null
    }

    fun useTemplate(templateLocation: String?, logicalId: String?) {
        val functionOptions = serializableOptions.functionOptions
        functionOptions.useTemplate = true

        functionOptions.templateFile = templateLocation
        functionOptions.logicalId = logicalId

        functionOptions.handler = null
        functionOptions.runtime = null
    }

    fun useHandler(runtime: Runtime?, handler: String?) {
        val functionOptions = serializableOptions.functionOptions
        functionOptions.useTemplate = false

        functionOptions.templateFile = null
        functionOptions.logicalId = null

        functionOptions.handler = handler
        functionOptions.runtime = runtime.toString()
    }

    fun isUsingTemplate() = serializableOptions.functionOptions.useTemplate

    fun templateFile() = serializableOptions.functionOptions.templateFile

    fun logicalId() = serializableOptions.functionOptions.logicalId

    fun handler() = serializableOptions.functionOptions.handler

    fun runtime(): Runtime? = Runtime.fromValue(serializableOptions.functionOptions.runtime)?.validOrNull

    fun timeout() = serializableOptions.functionOptions.timeout

    fun timeout(timeout: Int) {
        serializableOptions.functionOptions.timeout = timeout
    }

    fun memorySize() = serializableOptions.functionOptions.memorySize

    fun memorySize(memorySize: Int) {
        serializableOptions.functionOptions.memorySize = memorySize
    }

    fun environmentVariables() = serializableOptions.functionOptions.environmentVariables

    fun environmentVariables(envVars: Map<String, String>) {
        serializableOptions.functionOptions.environmentVariables = envVars
    }

    fun dockerNetwork(): String? = serializableOptions.samOptions.dockerNetwork

    fun dockerNetwork(network: String?) {
        serializableOptions.samOptions.dockerNetwork = network
    }

    fun skipPullImage(): Boolean = serializableOptions.samOptions.skipImagePull

    fun skipPullImage(skip: Boolean) {
        serializableOptions.samOptions.skipImagePull = skip
    }

    fun buildInContainer(): Boolean = serializableOptions.samOptions.buildInContainer

    fun buildInContainer(useContainer: Boolean) {
        serializableOptions.samOptions.buildInContainer = useContainer
    }

    fun additionalBuildArgs(): String? = serializableOptions.samOptions.additionalBuildArgs

    fun additionalBuildArgs(args: String?) {
        serializableOptions.samOptions.additionalBuildArgs = args
    }

    fun additionalLocalArgs(): String? = serializableOptions.samOptions.additionalLocalArgs

    fun additionalLocalArgs(args: String?) {
        serializableOptions.samOptions.additionalLocalArgs = args
    }

    override fun suggestedName(): String? {
        val subName = serializableOptions.functionOptions.logicalId ?: handlerDisplayName()
        return "[${message("lambda.run_configuration.local")}] $subName"
    }

    private fun handlerDisplayName(): String? {
        val handler = serializableOptions.functionOptions.handler ?: return null
        return runtime()
            ?.runtimeGroup
            ?.let { LambdaHandlerResolver.getInstance(it) }
            ?.handlerDisplayName(handler) ?: handler
    }

    private fun resolveLambdaFromTemplate(project: Project, templatePath: String?, functionName: String?): Triple<String, Runtime, SamTemplateDetails?> {
        templatePath?.takeUnless { it.isEmpty() }
            ?: throw RuntimeConfigurationError(message("lambda.run_configuration.sam.no_template_specified"))

        functionName ?: throw RuntimeConfigurationError(message("lambda.run_configuration.sam.no_function_specified"))

        val templateFile = LocalFileSystem.getInstance().findFileByPath(templatePath)
            ?: throw RuntimeConfigurationError(message("lambda.run_configuration.sam.template_file_not_found"))

        val function = SamTemplateUtils.findFunctionsFromTemplate(
            project,
            templateFile
        ).find { it.logicalName == functionName }
            ?: throw RuntimeConfigurationError(
                message(
                    "lambda.run_configuration.sam.no_such_function",
                    functionName,
                    templateFile.path
                )
            )

        val handler = tryOrNull { function.handler() }
            ?: throw RuntimeConfigurationError(message("lambda.run_configuration.no_handler_specified"))

        val runtime = tryOrNull { Runtime.fromValue(function.runtime()).validOrNull }
            ?: throw RuntimeConfigurationError(message("lambda.run_configuration.no_runtime_specified"))

        return Triple(handler, runtime, SamTemplateDetails(VfsUtil.virtualToIoFile(templateFile).toPath(), functionName))
    }

    private fun resolveLambdaFromHandler(handler: String?, runtime: Runtime?): Triple<String, Runtime, SamTemplateDetails?> {
        handler ?: throw RuntimeConfigurationError(message("lambda.run_configuration.no_handler_specified"))
        runtime ?: throw RuntimeConfigurationError(message("lambda.run_configuration.no_runtime_specified"))
        return Triple(handler, runtime, null)
    }

    private fun resolveLambdaInfo(project: Project, functionOptions: FunctionOptions): Triple<String, Runtime, SamTemplateDetails?> =
        if (functionOptions.useTemplate) {
            resolveLambdaFromTemplate(
                project = project,
                templatePath = functionOptions.templateFile,
                functionName = functionOptions.logicalId
            )
        } else {
            resolveLambdaFromHandler(
                handler = functionOptions.handler,
                runtime = Runtime.fromValue(functionOptions.runtime)?.validOrNull
            )
        }

    private fun handlerPsiElement(handler: String? = handler(), runtime: Runtime? = runtime()) = try {
        runtime?.let {
            handler?.let {
                findPsiElementsForHandler(project, runtime, handler).firstOrNull()
            }
        }
    } catch (e: Exception) {
        null
    }
}

data class LocalLambdaRunSettings(
    val runtime: Runtime,
    val handler: String,
    val input: String,
    val timeout: Int,
    val memorySize: Int,
    val environmentVariables: Map<String, String>,
    val credentials: ToolkitCredentialsProvider,
    val region: AwsRegion,
    val handlerElement: NavigatablePsiElement,
    val templateDetails: SamTemplateDetails?,
    val samOptions: SamOptions
) {
    val runtimeGroup: RuntimeGroup = runtime.runtimeGroup
        ?: throw IllegalStateException("Attempting to run SAM for unsupported runtime $runtime")
}

data class SamTemplateDetails(val templateFile: Path, val logicalName: String)<|MERGE_RESOLUTION|>--- conflicted
+++ resolved
@@ -32,13 +32,8 @@
 import software.aws.toolkits.core.utils.info
 import software.aws.toolkits.core.utils.tryOrNull
 import software.aws.toolkits.jetbrains.services.lambda.Lambda.findPsiElementsForHandler
-import software.aws.toolkits.jetbrains.services.lambda.Lambda.isHandlerValid
 import software.aws.toolkits.jetbrains.services.lambda.LambdaHandlerResolver
 import software.aws.toolkits.jetbrains.services.lambda.RuntimeGroup
-<<<<<<< HEAD
-import software.aws.toolkits.jetbrains.services.lambda.execution.LambdaRunConfigurationType
-=======
->>>>>>> 4b30f418
 import software.aws.toolkits.jetbrains.services.lambda.execution.LambdaRunConfigurationBase
 import software.aws.toolkits.jetbrains.services.lambda.execution.LambdaRunConfigurationType
 import software.aws.toolkits.jetbrains.services.lambda.runtimeGroup
@@ -137,19 +132,12 @@
             throw RuntimeConfigurationError(message("lambda.run_configuration.handler.validation.in_progress"))
         }
 
-<<<<<<< HEAD
-        val (handler, runtime) = resolveLambdaInfo()
-        if (!isHandlerValid(project, runtime, handler))
-            throw RuntimeConfigurationError(message("lambda.run_configuration.handler_not_found", handler))
-
-=======
         val isHandlerValid = promise.blockingGet(0)!!
         if (!isHandlerValid)
             throw RuntimeConfigurationError(message("lambda.run_configuration.handler_not_found", handler))
     }
 
     private fun checkRegion() {
->>>>>>> 4b30f418
         regionId() ?: throw RuntimeConfigurationError(message("lambda.run_configuration.no_region_specified"))
     }
 
