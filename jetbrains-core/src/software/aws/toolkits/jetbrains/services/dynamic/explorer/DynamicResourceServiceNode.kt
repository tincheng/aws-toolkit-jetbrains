// Copyright 2020 Amazon.com, Inc. or its affiliates. All Rights Reserved.
// SPDX-License-Identifier: Apache-2.0

package software.aws.toolkits.jetbrains.services.dynamic.explorer

import com.intellij.openapi.command.WriteCommandAction
import com.intellij.openapi.fileEditor.FileEditorManager
import com.intellij.openapi.progress.ProgressIndicator
import com.intellij.openapi.progress.Task
import com.intellij.openapi.project.Project
import com.intellij.psi.codeStyle.CodeStyleManager
import com.intellij.psi.util.PsiUtilCore
import software.amazon.awssdk.services.cloudformation.CloudFormationClient
import software.aws.toolkits.core.utils.error
import software.aws.toolkits.core.utils.getLogger
import software.aws.toolkits.jetbrains.core.awsClient
import software.aws.toolkits.jetbrains.core.credentials.AwsConnectionManager.Companion.getConnectionSettings
import software.aws.toolkits.jetbrains.core.explorer.nodes.AwsExplorerNode
import software.aws.toolkits.jetbrains.core.explorer.nodes.ResourceActionNode
import software.aws.toolkits.jetbrains.core.explorer.nodes.ResourceParentNode
import software.aws.toolkits.jetbrains.core.getResourceNow
import software.aws.toolkits.jetbrains.services.dynamic.DynamicResource
import software.aws.toolkits.jetbrains.services.dynamic.DynamicResourceIdentifier
import software.aws.toolkits.jetbrains.services.dynamic.DynamicResourceSchemaMapping
import software.aws.toolkits.jetbrains.services.dynamic.DynamicResourceUpdateManager
import software.aws.toolkits.jetbrains.services.dynamic.DynamicResources
import software.aws.toolkits.jetbrains.services.dynamic.ViewEditableDynamicResourceVirtualFile
import software.aws.toolkits.jetbrains.utils.notifyError
import software.aws.toolkits.resources.message
import software.aws.toolkits.telemetry.DynamicresourceTelemetry

class DynamicResourceResourceTypeNode(project: Project, private val resourceType: String) :
    AwsExplorerNode<String>(project, resourceType, null),
    ResourceParentNode,
    ResourceActionNode {

    override fun displayName(): String = resourceType
    override fun isAlwaysShowPlus(): Boolean = true

    // calls to CloudAPI time-expensive and likely to throttle
    override fun isAlwaysExpand(): Boolean = false

    override fun getChildren(): List<AwsExplorerNode<*>> = super.getChildren()

    override fun getChildrenInternal(): List<AwsExplorerNode<*>> = try {
        nodeProject.getResourceNow(DynamicResources.listResources(resourceType))
            .map { DynamicResourceNode(nodeProject, it) }
            .also { DynamicresourceTelemetry.listResource(project = nodeProject, success = true, resourceType = resourceType) }
    } catch (e: Exception) {
        DynamicresourceTelemetry.listResource(project = nodeProject, success = false, resourceType = resourceType)
        throw e
    }

    override fun actionGroupName(): String = "aws.toolkit.explorer.dynamic.resource"
}

class UnavailableDynamicResourceTypeNode(project: Project, resourceType: String) : AwsExplorerNode<String>(project, resourceType, null) {
    override fun statusText(): String = message("dynamic_resources.unavailable_in_region", region.id)
    override fun getChildren(): List<AwsExplorerNode<*>> = emptyList()
    override fun isAlwaysLeaf(): Boolean = true
}

class DynamicResourceNode(project: Project, val resource: DynamicResource) :
    AwsExplorerNode<DynamicResource>(project, resource, null),
    ResourceActionNode {

    override fun actionGroupName() = "aws.toolkit.explorer.dynamic"
    override fun displayName(): String = DynamicResources.getResourceDisplayName(resource.identifier)

    override fun statusText(): String? {
        val op = DynamicResourceUpdateManager.getInstance(nodeProject)
            .getUpdateStatus(nodeProject.getConnectionSettings(), resource.type.fullName, resource.identifier)
        return if (op != null) {
            "${op.operation} ${op.operationStatus}"
        } else null
    }

    override fun isAlwaysShowPlus(): Boolean = false
    override fun isAlwaysLeaf(): Boolean = true
    override fun getChildren(): List<AwsExplorerNode<*>> = emptyList()
    override fun onDoubleClick() = openResourceModelInEditor(OpenResourceModelSourceAction.READ)

    fun openResourceModelInEditor(sourceAction: OpenResourceModelSourceAction) {
        object : Task.Backgroundable(nodeProject, message("dynamic_resources.fetch.indicator_title", resource.identifier), true) {
            override fun run(indicator: ProgressIndicator) {
                indicator.text = message("dynamic_resources.fetch.fetch")
                val model = try {
                    nodeProject.awsClient<CloudFormationClient>()
                        .getResource {
                            it.typeName(resource.type.fullName)
                            it.identifier(resource.identifier)
                        }
                        .resourceDescription()
                        .resourceModel()
                } catch (e: Exception) {
                    LOG.error(e) { "Failed to retrieve resource model" }
                    notifyError(
                        project = nodeProject,
                        title = message("dynamic_resources.fetch.fail.title"),
                        content = message("dynamic_resources.fetch.fail.content", resource.identifier)
                    )
                    DynamicresourceTelemetry.getResource(nodeProject, success = false, resourceType = resource.type.fullName)
                    null
                } ?: return

                val file = ViewEditableDynamicResourceVirtualFile(
                    DynamicResourceIdentifier(nodeProject.getConnectionSettings(), resource.type.fullName, resource.identifier),
                    model
                )
                DynamicResourceSchemaMapping.getInstance().addResourceSchemaMapping(nodeProject, file)

                indicator.text = message("dynamic_resources.fetch.open")
                WriteCommandAction.runWriteCommandAction(nodeProject) {
                    CodeStyleManager.getInstance(nodeProject).reformat(PsiUtilCore.getPsiFile(nodeProject, file))

<<<<<<< HEAD
                    if (sourceAction == OpenResourceModelSourceAction.READ) {
                        file.isWritable = false
                        DynamicresourceTelemetry.openModel(nodeProject, success = true, resourceType = resource.type.fullName)
                    } else if (sourceAction == OpenResourceModelSourceAction.EDIT) {
                        file.isWritable = true
                    }
                    FileEditorManager.getInstance(nodeProject).openFile(file, true)
=======
                    file.isWritable = false

                    // editor readonly prop is separate from file prop. this is graceful if the getDocument call returns null
                    FileDocumentManager.getInstance().getDocument(file)?.setReadOnly(true)
                    DynamicresourceTelemetry.getResource(nodeProject, success = true, resourceType = resource.type.fullName)
>>>>>>> 63ceba0c
                }
            }
        }.queue()
    }

    private companion object {
        val LOG = getLogger<DynamicResourceNode>()
    }
}

enum class OpenResourceModelSourceAction {
    READ, EDIT
}<|MERGE_RESOLUTION|>--- conflicted
+++ resolved
@@ -112,22 +112,13 @@
                 indicator.text = message("dynamic_resources.fetch.open")
                 WriteCommandAction.runWriteCommandAction(nodeProject) {
                     CodeStyleManager.getInstance(nodeProject).reformat(PsiUtilCore.getPsiFile(nodeProject, file))
-
-<<<<<<< HEAD
                     if (sourceAction == OpenResourceModelSourceAction.READ) {
                         file.isWritable = false
-                        DynamicresourceTelemetry.openModel(nodeProject, success = true, resourceType = resource.type.fullName)
+                        DynamicresourceTelemetry.getResource(nodeProject, success = true, resourceType = resource.type.fullName)
                     } else if (sourceAction == OpenResourceModelSourceAction.EDIT) {
                         file.isWritable = true
                     }
                     FileEditorManager.getInstance(nodeProject).openFile(file, true)
-=======
-                    file.isWritable = false
-
-                    // editor readonly prop is separate from file prop. this is graceful if the getDocument call returns null
-                    FileDocumentManager.getInstance().getDocument(file)?.setReadOnly(true)
-                    DynamicresourceTelemetry.getResource(nodeProject, success = true, resourceType = resource.type.fullName)
->>>>>>> 63ceba0c
                 }
             }
         }.queue()
