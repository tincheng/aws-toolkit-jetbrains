--- conflicted
+++ resolved
@@ -4,13 +4,9 @@
 package software.aws.toolkits.jetbrains.services.dynamic
 
 import com.fasterxml.jackson.module.kotlin.jacksonObjectMapper
-<<<<<<< HEAD
+import com.fasterxml.jackson.module.kotlin.readValue
 import com.intellij.openapi.Disposable
 import com.intellij.openapi.project.Project
-=======
-import com.fasterxml.jackson.module.kotlin.readValue
-import com.intellij.openapi.Disposable
->>>>>>> 5a5967e4
 import kotlinx.coroutines.CoroutineStart
 import kotlinx.coroutines.Deferred
 import kotlinx.coroutines.async
@@ -26,10 +22,7 @@
 
 object DynamicResources : Disposable {
     private val coroutineScope = ApplicationThreadPoolScope("DynamicResources", this)
-<<<<<<< HEAD
-=======
 
->>>>>>> 5a5967e4
     val SUPPORTED_TYPES: Deferred<List<String>> =
         coroutineScope.async(start = CoroutineStart.LAZY) {
             val reader = jacksonObjectMapper()
@@ -46,7 +39,6 @@
     fun listResources(resourceType: ResourceType): Resource.Cached<List<DynamicResource>> = listResources(resourceType.fullName)
 
     override fun dispose() {}
-<<<<<<< HEAD
 
     fun getResourceDisplayName(identifier: String) : String =
         if (identifier.startsWith("arn:")) {
@@ -67,10 +59,7 @@
     }
 
     val resourceTypesInUse : MutableSet<String> = mutableSetOf()
-}
 
-data class DynamicResourceIdentifier(val connectionSettings: ConnectionSettings, val resourceType: String, val resourceIdentifier: String)
-=======
 }
 
 data class ResourceDetails(val operations: List<Operation>, val arnRegex: String? = null)
@@ -78,4 +67,5 @@
 enum class Operation {
     CREATE, READ, UPDATE, DELETE, LIST;
 }
->>>>>>> 5a5967e4
+
+data class DynamicResourceIdentifier(val connectionSettings: ConnectionSettings, val resourceType: String, val resourceIdentifier: String)