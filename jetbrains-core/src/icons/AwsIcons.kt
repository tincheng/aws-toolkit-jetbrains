// Copyright 2019 Amazon.com, Inc. or its affiliates. All Rights Reserved.
// SPDX-License-Identifier: Apache-2.0

package icons

import com.intellij.icons.AllIcons
import com.intellij.openapi.util.IconLoader
import com.intellij.ui.LayeredIcon
import javax.swing.Icon

/**
 * Lives in `icons` package due to that is how [com.intellij.openapi.util.IconLoader.getReflectiveIcon] works
 */
object AwsIcons {
    object Logos {
        @JvmField val AWS = IconLoader.getIcon("/icons/logos/AWS.svg") // 13x13
        @JvmField val IAM_LARGE = IconLoader.getIcon("/icons/logos/IAM_large.svg") // 64x64
        @JvmField val S3_LARGE = IconLoader.getIcon("/icons/logos/S3_Large.svg") // 64x64
        @JvmField val CLOUD_FORMATION_TOOL = IconLoader.getIcon("/icons/logos/CloudFormationTool.svg") // 13x13
        @JvmField val EVENT_BRIDGE = IconLoader.getIcon("/icons/logos/EventBridge.svg") // 13x13
    }

    object Resources {
        @JvmField val CLOUDFORMATION_STACK = IconLoader.getIcon("/icons/resources/CloudFormationStack.svg") // 16x16
        @JvmField val LAMBDA_FUNCTION = IconLoader.getIcon("/icons/resources/LambdaFunction.svg") // 16x16
        @JvmField val SCHEMA_REGISTRY = IconLoader.getIcon("/icons/resources/SchemaRegistry.svg") // 16x16
        @JvmField val SCHEMA = IconLoader.getIcon("/icons/resources/Schema.svg") // 16x16
        @JvmField val SERVERLESS_APP = IconLoader.getIcon("/icons/resources/ServerlessApp.svg") // 16x16
<<<<<<< HEAD
        @JvmField val S3_BUCKET = IconLoader.getIcon("/icons/resources/bucket.png")
=======
        object Ecs {
            @JvmField val ECS_CLUSTER = IconLoader.getIcon("/icons/resources/ecs/EcsCluster.svg")
            @JvmField val ECS_SERVICE = IconLoader.getIcon("/icons/resources/ecs/EcsService.svg")
            @JvmField val ECS_TASK_DEFINITION = IconLoader.getIcon("/icons/resources/ecs/EcsTaskDefinition.svg")
        }
>>>>>>> 7bc9d7b4
    }

    object Actions {
        @JvmField val LAMBDA_FUNCTION_NEW: Icon = LayeredIcon.create(Resources.LAMBDA_FUNCTION, AllIcons.Actions.New)
        @JvmField val SCHEMA_VIEW: Icon = AllIcons.Actions.Preview
        @JvmField val SCHEMA_CODE_GEN: Icon = AllIcons.Actions.Download
        @JvmField val SCHEMA_SEARCH: Icon = AllIcons.Actions.Search
    }
}<|MERGE_RESOLUTION|>--- conflicted
+++ resolved
@@ -26,15 +26,12 @@
         @JvmField val SCHEMA_REGISTRY = IconLoader.getIcon("/icons/resources/SchemaRegistry.svg") // 16x16
         @JvmField val SCHEMA = IconLoader.getIcon("/icons/resources/Schema.svg") // 16x16
         @JvmField val SERVERLESS_APP = IconLoader.getIcon("/icons/resources/ServerlessApp.svg") // 16x16
-<<<<<<< HEAD
         @JvmField val S3_BUCKET = IconLoader.getIcon("/icons/resources/bucket.png")
-=======
         object Ecs {
             @JvmField val ECS_CLUSTER = IconLoader.getIcon("/icons/resources/ecs/EcsCluster.svg")
             @JvmField val ECS_SERVICE = IconLoader.getIcon("/icons/resources/ecs/EcsService.svg")
             @JvmField val ECS_TASK_DEFINITION = IconLoader.getIcon("/icons/resources/ecs/EcsTaskDefinition.svg")
         }
->>>>>>> 7bc9d7b4
     }
 
     object Actions {
