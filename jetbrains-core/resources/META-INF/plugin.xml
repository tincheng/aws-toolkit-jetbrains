<!-- Copyright 2019 Amazon.com, Inc. or its affiliates. All Rights Reserved. -->
<!-- SPDX-License-Identifier: Apache-2.0 -->

<idea-plugin xmlns:xi="http://www.w3.org/2001/XInclude">
    <id>aws.toolkit</id>
    <name>AWS Toolkit</name>
    <version>1.0</version>

    <description><![CDATA[
<p>
    The AWS Toolkit is an open-source plug-in for JetBrains IDEs that makes it easier to develop applications built on
    AWS. The toolkit helps you create, test, and debug serverless applications built using the AWS Serverless
    Application Model (<a href="https://aws.amazon.com/serverless/sam/">SAM</a>).</p>
<br/>
<p>
    See <a href="https://docs.aws.amazon.com/console/toolkit-for-jetbrains/install">Installing the AWS Toolkit for
    JetBrains</a> in the AWS Toolkit for JetBrains User Guide.
</p>
<br/>
<p>To use this AWS Toolkit, you will first need an AWS account, a user within that account, and an access key for that
    user.
</p>
<br/>
<p>To use the AWS Toolkit to do AWS serverless application development and to run/debug AWS Lambda functions locally,
    you will also need to install the AWS CLI, Docker, and the AWS SAM CLI. The preceding link covers setting up all of
    these prerequisites.
</p>
<br/>
<p>
    If you come across bugs with the toolkit or have feature requests, please raise an <a
        href="https://github.com/aws/aws-toolkit-jetbrains/issues">issue</a>.
</p>

<p><h2><strong>Features</strong></h2></p>

<p><strong>SAM features support Java, Python, Node.js, and .NET Core</strong></p>

<ul>
    <li>
        <strong>New Project Wizard</strong> - Get started quickly by using one of the quickstart serverless application
        templates <a href="https://docs.aws.amazon.com/console/toolkit-for-jetbrains/new-project">Learn More</a>
    </li>

    <li>
        <strong>Run/Debug Local Lambda Functions</strong> - Locally test and step-through debug functions in a
        Lambda-like execution environment provided by the AWS SAM CLI
        <a href="https://docs.aws.amazon.com/console/toolkit-for-jetbrains/lambda-local">Learn More</a>
    </li>

    <li>
        <strong>Resource Explorer</strong> - View your AWS Lambda remote functions & related CloudFormation stacks
        <a href="https://docs.aws.amazon.com/console/toolkit-for-jetbrains/aws-explorer">Learn More</a>
    </li>

    <li>
        <strong>Invoke Remote Lambda Functions</strong> - Invoke remote functions using a sharable run-configuration
        <a href="https://docs.aws.amazon.com/console/toolkit-for-jetbrains/lambda-remote">Learn More</a>
    </li>

    <li>
        <strong>Deploy SAM-based Applications</strong> - Package, deploy & track SAM-based applications
        <a href="https://docs.aws.amazon.com/console/toolkit-for-jetbrains/sam-deploy">Learn More</a>
    </li>
</ul>
    ]]></description>

    <vendor email="aws-toolkit-jetbrains@amazon.com" url="https://aws.amazon.com/">Amazon Web Services</vendor>
    <idea-version since-build="192" until-build="193.*"/>

    <!-- please see http://www.jetbrains.org/intellij/sdk/docs/basics/getting_started/plugin_compatibility.html
         on how to target different products -->
    <!-- All dependencies have to be defined here, you can't define more in an optional config-file,
        See PluginManagerCore#mergeOptionalConfigs -->
    <depends>com.intellij.modules.lang</depends>
    <depends>org.jetbrains.plugins.yaml</depends>

    <depends optional="true">org.jetbrains.idea.maven</depends>
    <depends optional="true">org.jetbrains.plugins.gradle</depends>
    <depends optional="true">org.jetbrains.plugins.terminal</depends>
    <depends optional="true">com.intellij.modules.externalSystem</depends>
    <depends optional="true">Docker</depends>
    <depends optional="true" config-file="ext-java.xml">com.intellij.modules.java</depends>
    <depends optional="true" config-file="ext-python.xml">com.intellij.modules.python</depends>
    <depends optional="true" config-file="ext-nodejs.xml">JavaScriptDebugger</depends>
    <depends optional="true" config-file="ext-rider.xml">com.intellij.modules.rider</depends>

    <xi:include href="/META-INF/change-notes.xml" xpointer="xpointer(/idea-plugin/*)">
        <xi:fallback/>
    </xi:include>

    <application-components>
        <component>
            <interface-class>software.aws.toolkits.jetbrains.components.telemetry.TelemetryComponent</interface-class>
            <implementation-class>software.aws.toolkits.jetbrains.components.telemetry.DefaultTelemetryComponent</implementation-class>
        </component>
    </application-components>

    <extensionPoints>
        <extensionPoint name="credentialProviderFactory" beanClass="software.aws.toolkits.jetbrains.core.credentials.CredentialProviderFactoryEP">
            <with attribute="implementation" implements="software.aws.toolkits.jetbrains.core.credentials.CredentialProviderFactory"/>
        </extensionPoint>

        <extensionPoint name="lambda.runtimeGroup" beanClass="software.aws.toolkits.jetbrains.services.lambda.RuntimeGroupExtensionPoint">
            <with attribute="implementation" implements="software.aws.toolkits.jetbrains.services.lambda.RuntimeGroupInformation"/>
            <with attribute="runtimeGroup" implements="software.aws.toolkits.jetbrains.services.lambda.RuntimeGroup"/>
        </extensionPoint>

        <extensionPoint name="lambda.builder" beanClass="software.aws.toolkits.jetbrains.services.lambda.RuntimeGroupExtensionPoint">
            <with attribute="implementation" implements="software.aws.toolkits.jetbrains.services.lambda.LambdaBuilder"/>
            <with attribute="runtimeGroup" implements="software.aws.toolkits.jetbrains.services.lambda.RuntimeGroup"/>
        </extensionPoint>

        <extensionPoint name="lambda.sam.debugSupport" beanClass="software.aws.toolkits.jetbrains.services.lambda.RuntimeGroupExtensionPoint">
            <with attribute="implementation" implements="software.aws.toolkits.jetbrains.services.lambda.execution.local.SamDebugSupport"/>
            <with attribute="runtimeGroup" implements="software.aws.toolkits.jetbrains.services.lambda.RuntimeGroup"/>
        </extensionPoint>

        <extensionPoint name="lambda.handlerResolver" beanClass="software.aws.toolkits.jetbrains.services.lambda.RuntimeGroupExtensionPoint">
            <with attribute="implementation" implements="software.aws.toolkits.jetbrains.services.lambda.LambdaHandlerResolver"/>
            <with attribute="runtimeGroup" implements="software.aws.toolkits.jetbrains.services.lambda.RuntimeGroup"/>
        </extensionPoint>

        <extensionPoint name="lambda.sam.projectWizard" beanClass="software.aws.toolkits.jetbrains.services.lambda.RuntimeGroupExtensionPoint">
            <with attribute="implementation" implements="software.aws.toolkits.jetbrains.services.lambda.SamProjectWizard"/>
            <with attribute="runtimeGroup" implements="software.aws.toolkits.jetbrains.services.lambda.RuntimeGroup"/>
        </extensionPoint>

        <extensionPoint qualifiedName="aws.toolkit.lambda.handlerCompletion" beanClass="software.aws.toolkits.jetbrains.services.lambda.RuntimeGroupExtensionPoint">
            <with attribute="implementation" implements="software.aws.toolkits.jetbrains.services.lambda.completion.HandlerCompletion"/>
            <with attribute="runtimeGroup" implements="software.aws.toolkits.jetbrains.services.lambda.RuntimeGroup"/>
        </extensionPoint>

        <extensionPoint name="executable" interface="software.aws.toolkits.jetbrains.core.executables.ExecutableType"/>

        <extensionPoint name="clouddebug.debuggerSupport" interface="software.aws.toolkits.jetbrains.services.clouddebug.DebuggerSupport"/>
        <extensionPoint name="notice" interface="software.aws.toolkits.jetbrains.core.notification.NoticeType"/>

        <extensionPoint name="explorer.nodeProcessor" interface="software.aws.toolkits.jetbrains.core.explorer.AwsExplorerNodeProcessor"/>
        <extensionPoint name="explorer.treeStructure" interface="software.aws.toolkits.jetbrains.core.explorer.AwsExplorerTreeStructureProvider"/>
    </extensionPoints>

    <extensions defaultExtensionNs="com.intellij">
        <!-- Credential Management -->
        <applicationService serviceInterface="software.aws.toolkits.jetbrains.core.RemoteResourceResolverProvider"
                            serviceImplementation="software.aws.toolkits.jetbrains.core.DefaultRemoteResourceResolverProvider"/>
        <applicationService serviceInterface="software.aws.toolkits.core.region.ToolkitRegionProvider"
                            serviceImplementation="software.aws.toolkits.jetbrains.core.region.AwsRegionProvider"
                            testServiceImplementation="software.aws.toolkits.jetbrains.core.region.MockRegionProvider"/>
        <applicationService serviceInterface="software.aws.toolkits.jetbrains.core.credentials.CredentialManager"
                            serviceImplementation="software.aws.toolkits.jetbrains.core.credentials.DefaultCredentialManager"
                            testServiceImplementation="software.aws.toolkits.jetbrains.core.credentials.MockCredentialsManager"/>
        <applicationService serviceInterface="software.aws.toolkits.jetbrains.settings.AwsSettings"
                            serviceImplementation="software.aws.toolkits.jetbrains.settings.DefaultAwsSettings"/>
        <applicationService serviceImplementation="software.aws.toolkits.jetbrains.settings.SamSettings"/>
<<<<<<< HEAD
=======

        <applicationService serviceImplementation="software.aws.toolkits.jetbrains.settings.CloudDebugSettings"/>
>>>>>>> 7bc9d7b4

        <projectService serviceImplementation="software.aws.toolkits.jetbrains.settings.LambdaSettings"/>

        <moduleService serviceImplementation="software.aws.toolkits.jetbrains.settings.DeploySettings"/>

        <projectService serviceInterface="software.aws.toolkits.jetbrains.core.credentials.ProjectAccountSettingsManager"
                        serviceImplementation="software.aws.toolkits.jetbrains.core.credentials.DefaultProjectAccountSettingsManager"
                        testServiceImplementation="software.aws.toolkits.jetbrains.core.credentials.MockProjectAccountSettingsManager"/>

        <statusBarWidgetProvider implementation="software.aws.toolkits.jetbrains.core.AwsSettingsPanelInstaller"/>

        <postStartupActivity implementation="software.aws.toolkits.jetbrains.core.AwsTelemetryPrompter"/>
        <postStartupActivity implementation="software.aws.toolkits.jetbrains.core.notification.NoticeStartupActivity"/>
        <postStartupActivity implementation="software.aws.toolkits.jetbrains.core.executables.ExecutableLoader"/>

        <applicationService serviceImplementation="software.aws.toolkits.jetbrains.core.AwsSdkClient"/>
        <applicationService serviceInterface="software.aws.toolkits.jetbrains.services.telemetry.TelemetryService"
                            serviceImplementation="software.aws.toolkits.jetbrains.services.telemetry.DefaultTelemetryService"
                            testServiceImplementation="software.aws.toolkits.jetbrains.services.telemetry.MockTelemetryService" />
        <applicationService serviceInterface="software.aws.toolkits.jetbrains.core.executables.ExecutableManager"
                            serviceImplementation="software.aws.toolkits.jetbrains.core.executables.DefaultExecutableManager"/>
        <applicationService serviceInterface="software.aws.toolkits.jetbrains.core.notification.NoticeManager"
                            serviceImplementation="software.aws.toolkits.jetbrains.core.notification.DefaultNoticeManager"/>
        <projectService serviceInterface="software.aws.toolkits.core.ToolkitClientManager"
                        serviceImplementation="software.aws.toolkits.jetbrains.core.AwsClientManager"
                        testServiceImplementation="software.aws.toolkits.jetbrains.core.MockClientManager"/>
        <projectService serviceImplementation="software.aws.toolkits.jetbrains.core.explorer.ExplorerToolWindow"/>
        <projectService serviceInterface="software.aws.toolkits.jetbrains.core.AwsResourceCache"
                        serviceImplementation="software.aws.toolkits.jetbrains.core.DefaultAwsResourceCache"
                        testServiceImplementation="software.aws.toolkits.jetbrains.core.MockResourceCache"/>
        <projectService serviceImplementation="software.aws.toolkits.jetbrains.core.stack.StackWindowManager"/>
        <projectService serviceImplementation="software.aws.toolkits.jetbrains.services.lambda.validation.LambdaHandlerValidator" />
        <projectService serviceImplementation="software.aws.toolkits.jetbrains.core.toolwindow.ToolkitToolWindowManager" />
        <projectService serviceImplementation="software.aws.toolkits.jetbrains.services.cloudwatch.logs.CloudWatchLogWindow" />
        <toolWindow id="aws.explorer" anchor="left" secondary="true"
                    factoryClass="software.aws.toolkits.jetbrains.core.explorer.AwsExplorerFactory"
                    icon="AwsIcons.Logos.AWS"/>

        <projectConfigurable id="aws" groupId="tools" bundle="software.aws.toolkits.resources.localized_messages"
                             key="aws.settings.title"
                             instance="software.aws.toolkits.jetbrains.settings.AwsSettingsConfigurable"/>

        <programRunner implementation="software.aws.toolkits.jetbrains.services.lambda.execution.local.SamInvokeRunner"/>
        <programRunner implementation="software.aws.toolkits.jetbrains.services.lambda.execution.remote.RemoteLambdaRunner"/>
        <fileBasedIndex implementation="software.aws.toolkits.jetbrains.services.cloudformation.CloudFormationTemplateIndex"/>

        <runLineMarkerContributor language="yaml" implementationClass="software.aws.toolkits.jetbrains.services.lambda.execution.template.YamlLambdaRunLineMarkerContributor"/>
        <configurationType implementation="software.aws.toolkits.jetbrains.services.lambda.execution.LambdaRunConfigurationType"/>
        <runConfigurationProducer implementation="software.aws.toolkits.jetbrains.services.lambda.execution.local.LocalLambdaRunConfigurationProducer"/>
        <runConfigurationProducer implementation="software.aws.toolkits.jetbrains.services.lambda.execution.remote.RemoteLambdaRunConfigurationProducer"/>

        <!-- ECS -->
        <configurationType implementation="software.aws.toolkits.jetbrains.services.ecs.execution.EcsCloudDebugRunConfigurationType"/>
        <programRunner implementation="software.aws.toolkits.jetbrains.services.clouddebug.execution.CloudDebuggingRunner"/>
        <runConfigurationProducer implementation="software.aws.toolkits.jetbrains.services.ecs.execution.EcsCloudDebugRunConfigurationProducer" />

        <!-- Project Wizard components -->
        <moduleType id="AWS" implementationClass="software.aws.toolkits.jetbrains.ui.wizard.AwsModuleType" />
        <directoryProjectGenerator implementation="software.aws.toolkits.jetbrains.ui.wizard.SamProjectGenerator" />
        <projectTemplatesFactory implementation="software.aws.toolkits.jetbrains.ui.wizard.SamProjectGeneratorIntelliJAdapter" />

        <webHelpProvider implementation="software.aws.toolkits.jetbrains.core.help.HelpIdTranslator"/>
        <fileEditorProvider implementation="software.aws.toolkits.jetbrains.services.s3.S3ViewerEditorProvider"/>
    </extensions>

    <extensions defaultExtensionNs="JavaScript.JsonSchema">
        <ProviderFactory implementation="software.aws.toolkits.jetbrains.services.ecs.TaskSchemaProviderFactory"/>
    </extensions>

    <extensions defaultExtensionNs="aws.toolkit">
        <credentialProviderFactory implementation="software.aws.toolkits.jetbrains.core.credentials.profiles.ProfileCredentialProviderFactory"/>

        <!-- Executables -->
        <executable implementation="software.aws.toolkits.jetbrains.core.executables.CloudDebugExecutable"/>

        <explorer.nodeProcessor implementation="software.aws.toolkits.jetbrains.services.clouddebug.CloudDebuggingExplorerProcessor" />
        <explorer.treeStructure implementation="software.aws.toolkits.jetbrains.services.clouddebug.CloudDebuggingExplorerTreeStructureProvider"/>

        <notice implementation="software.aws.toolkits.jetbrains.core.notification.JetBrainsMinimumVersionChange"/>
    </extensions>

    <actions>

        <group id="aws.toolkit.explorer.ecs.service" popup="true" compact="false">
            <reference ref="RunContextGroupInner"/>
            <group id="ecs.container.actions" compact="true" class="software.aws.toolkits.jetbrains.services.ecs.ServiceContainerActions"/>
            <separator/>
            <action id="ecs.function.instrument" class="software.aws.toolkits.jetbrains.services.clouddebug.actions.InstrumentResourceFromExplorerAction"/>
            <action id="clouddebug.resource.deinstrument" class="software.aws.toolkits.jetbrains.services.clouddebug.actions.DeinstrumentResourceFromExplorerAction"/>
            <separator/>
        </group>

        <group id="aws.toolkit.explorer.lambda" popup="true" compact="false">
            <action id="lambda.function.create" class="software.aws.toolkits.jetbrains.services.lambda.upload.CreateLambdaFunction"/>
        </group>

        <group id="aws.toolkit.explorer.lambda.function.immutable" popup="false" compact="false">
            <reference ref="RunContextGroupInner"/>
            <separator/>
            <action id="lambda.function.gotohandler"
                    class="software.aws.toolkits.jetbrains.services.lambda.actions.GoToHandlerAction"/>
        </group>

        <group id="aws.toolkit.explorer.lambda.function" popup="false" compact="false">
            <reference ref="aws.toolkit.explorer.lambda.function.immutable"/>
            <separator/>
            <action id="lambda.function.updateConfiguration"
                    class="software.aws.toolkits.jetbrains.services.lambda.actions.UpdateFunctionConfigurationAction"/>
            <action id="lambda.function.updateCode" class="software.aws.toolkits.jetbrains.services.lambda.actions.UpdateFunctionCodeAction"/>
            <separator/>
            <action id="lambda.function.delete"
                    class="software.aws.toolkits.jetbrains.services.lambda.actions.DeleteFunctionAction"/>
        </group>

        <group id="aws.toolkit.explorer.cloudformation.stack" popup="true" compact="false">
            <action id="cloudformation.stack.view"
                    class="software.aws.toolkits.jetbrains.core.stack.OpenStackUiAction"/>
            <separator/>
            <action id="cloudformation.stack.delete"
                    class="software.aws.toolkits.jetbrains.services.cloudformation.DeleteCloudFormationStackAction"/>
        </group>

<<<<<<< HEAD
        <group id="aws.toolkit.explorer.s3" popup="false" compact="false">
        <action id="s3.create.bucket"
                class="software.aws.toolkits.jetbrains.services.s3.CreateBucketAction"/>
        </group>

        <group id="aws.toolkit.explorer.s3.bucket" popup="true" compact="false">
            <action id="s3.delete.bucket"
                    class="software.aws.toolkits.jetbrains.services.s3.bucketActions.DeleteBucketAction"/>
            <separator/>
            <action id="s3.open.bucket.viewer"
                    class="software.aws.toolkits.jetbrains.services.s3.bucketActions.OpenBucketViewerAction"/>
            <action id="s3.copy.bucketname.check"
                    class="software.aws.toolkits.jetbrains.services.s3.bucketActions.CopyBucketNameAction"/>
=======
        <group id="aws.toolkit.explorer.schemas" popup="true" compact="false">
            <action id="schemas.search"
                    class="software.aws.toolkits.jetbrains.services.schemas.search.SearchSchemasAction"/>
        </group>

        <group id="aws.toolkit.explorer.schemas.registry" popup="false" compact="true">
            <action id="schemas.registry.search"
                    class="software.aws.toolkits.jetbrains.services.schemas.search.SearchSchemasInRegistryAction"/>
        </group>

        <group id="aws.toolkit.explorer.schemas.schema" popup="false" compact="true">
            <action id="schemas.schema.view"
                    class="software.aws.toolkits.jetbrains.services.schemas.ViewSchemaAction"/>
            <separator/>
            <action id="schemas.schema.downloadCode"
                    class="software.aws.toolkits.jetbrains.services.schemas.code.DownloadCodeForSchemaAction"/>
>>>>>>> 7bc9d7b4
        </group>

        <action class="software.aws.toolkits.jetbrains.core.SettingsSelectorAction" id="aws.settings.selector" icon="AwsIcons.Logos.AWS"/>
        <action class="software.aws.toolkits.jetbrains.core.credentials.CreateOrUpdateCredentialProfilesAction" id="aws.settings.upsertCredentials" icon="AwsIcons.Logos.AWS"/>
        <action id="serverless.application.deploy" class="software.aws.toolkits.jetbrains.services.lambda.actions.DeployServerlessApplicationAction"/>

        <group id="aws.toolkit.serverless.template">
            <add-to-group group-id="ProjectViewPopupMenu" anchor="last"/>
            <add-to-group group-id="EditorPopupMenu" anchor="last"/>
            <add-to-group group-id="EditorTabPopupMenu" anchor="last"/>

            <separator/>
            <reference id="serverless.application.deploy"/>
            <separator/>
        </group>
    </actions>

</idea-plugin><|MERGE_RESOLUTION|>--- conflicted
+++ resolved
@@ -152,11 +152,8 @@
         <applicationService serviceInterface="software.aws.toolkits.jetbrains.settings.AwsSettings"
                             serviceImplementation="software.aws.toolkits.jetbrains.settings.DefaultAwsSettings"/>
         <applicationService serviceImplementation="software.aws.toolkits.jetbrains.settings.SamSettings"/>
-<<<<<<< HEAD
-=======
 
         <applicationService serviceImplementation="software.aws.toolkits.jetbrains.settings.CloudDebugSettings"/>
->>>>>>> 7bc9d7b4
 
         <projectService serviceImplementation="software.aws.toolkits.jetbrains.settings.LambdaSettings"/>
 
@@ -279,7 +276,6 @@
                     class="software.aws.toolkits.jetbrains.services.cloudformation.DeleteCloudFormationStackAction"/>
         </group>
 
-<<<<<<< HEAD
         <group id="aws.toolkit.explorer.s3" popup="false" compact="false">
         <action id="s3.create.bucket"
                 class="software.aws.toolkits.jetbrains.services.s3.CreateBucketAction"/>
@@ -293,7 +289,6 @@
                     class="software.aws.toolkits.jetbrains.services.s3.bucketActions.OpenBucketViewerAction"/>
             <action id="s3.copy.bucketname.check"
                     class="software.aws.toolkits.jetbrains.services.s3.bucketActions.CopyBucketNameAction"/>
-=======
         <group id="aws.toolkit.explorer.schemas" popup="true" compact="false">
             <action id="schemas.search"
                     class="software.aws.toolkits.jetbrains.services.schemas.search.SearchSchemasAction"/>
@@ -310,7 +305,6 @@
             <separator/>
             <action id="schemas.schema.downloadCode"
                     class="software.aws.toolkits.jetbrains.services.schemas.code.DownloadCodeForSchemaAction"/>
->>>>>>> 7bc9d7b4
         </group>
 
         <action class="software.aws.toolkits.jetbrains.core.SettingsSelectorAction" id="aws.settings.selector" icon="AwsIcons.Logos.AWS"/>
