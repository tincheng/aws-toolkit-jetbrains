// Copyright 2024 Amazon.com, Inc. or its affiliates. All Rights Reserved.
// SPDX-License-Identifier: Apache-2.0

package software.aws.toolkits.jetbrains.services.codewhisperer.codescan
import com.intellij.openapi.project.Project
import kotlinx.coroutines.delay
import kotlinx.coroutines.ensureActive
import kotlinx.coroutines.withTimeout
import software.amazon.awssdk.services.codewhispererruntime.model.CodeFixJobStatus
import software.amazon.awssdk.services.codewhispererruntime.model.CodeFixUploadContext
import software.amazon.awssdk.services.codewhispererruntime.model.CreateUploadUrlRequest
import software.amazon.awssdk.services.codewhispererruntime.model.CreateUploadUrlResponse
import software.amazon.awssdk.services.codewhispererruntime.model.GetCodeFixJobRequest
import software.amazon.awssdk.services.codewhispererruntime.model.GetCodeFixJobResponse
import software.amazon.awssdk.services.codewhispererruntime.model.Position
import software.amazon.awssdk.services.codewhispererruntime.model.Range
import software.amazon.awssdk.services.codewhispererruntime.model.RecommendationsWithReferencesPreference
import software.amazon.awssdk.services.codewhispererruntime.model.StartCodeFixJobRequest
import software.amazon.awssdk.services.codewhispererruntime.model.StartCodeFixJobResponse
import software.amazon.awssdk.services.codewhispererruntime.model.UploadContext
import software.amazon.awssdk.services.codewhispererruntime.model.UploadIntent
import software.aws.toolkits.core.utils.createTemporaryZipFile
import software.aws.toolkits.core.utils.debug
import software.aws.toolkits.core.utils.error
import software.aws.toolkits.core.utils.getLogger
import software.aws.toolkits.core.utils.info
import software.aws.toolkits.core.utils.putNextEntry
import software.aws.toolkits.jetbrains.services.amazonq.profile.QRegionProfileManager
import software.aws.toolkits.jetbrains.services.codewhisperer.credentials.CodeWhispererClientAdaptor
import software.aws.toolkits.jetbrains.services.codewhisperer.util.CodeWhispererConstants
import software.aws.toolkits.jetbrains.services.codewhisperer.util.CodeWhispererZipUploadManager
import software.aws.toolkits.jetbrains.services.codewhisperer.util.getTelemetryErrorMessage
import software.aws.toolkits.jetbrains.settings.CodeWhispererSettings
import software.aws.toolkits.resources.message
import java.io.File
import java.nio.file.Path
import java.time.Instant
import kotlin.coroutines.CoroutineContext
import kotlin.coroutines.coroutineContext
import kotlin.io.path.pathString

class AmazonQCodeFixSession(val project: Project) {
    private fun now() = Instant.now().toEpochMilli()

    private val clientAdaptor get() = CodeWhispererClientAdaptor.getInstance(project)

    suspend fun runCodeFixWorkflow(issue: CodeWhispererCodeScanIssue): CodeFixResponse {
        val currentCoroutineContext = coroutineContext

        try {
            currentCoroutineContext.ensureActive()

            /**
             * * Step 1: Generate zip
             * */
            val sourceZip = withTimeout(CodeWhispererConstants.CODE_FIX_CREATE_PAYLOAD_TIMEOUT_IN_SECONDS) {
                zipFile(issue.file.toNioPath())
            }

            /**
             * * Step 2: Create upload URL and upload the zip
             * */

            currentCoroutineContext.ensureActive()
            val codeFixName = issue.findingId
            if (!sourceZip.exists()) {
                return CodeFixResponse(
                    getCodeFixJobResponse = null,
                    failureResponse = message("codewhisperer.codefix.invalid_zip_error")
                )
            }

            val sourceZipUploadResponse =
                CodeWhispererZipUploadManager.getInstance(project).createUploadUrlAndUpload(
                    sourceZip,
                    "SourceCode",
                    CodeWhispererConstants.UploadTaskType.CODE_FIX,
                    codeFixName,
                    CodeWhispererConstants.FeatureName.CODE_REVIEW
                )

            /**
             * * Step 3: Create code fix
             * */
            currentCoroutineContext.ensureActive()
            val issueRange = Range.builder().start(
                Position.builder()
                    .line(issue.startLine)
                    .character(0)
                    .build()
            )
                .end(
                    Position.builder()
                        .line(issue.endLine)
                        .character(0)
                        .build()
                )
                .build()

            val createCodeFixResponse = createCodeFixJob(
                sourceZipUploadResponse.uploadId(),
                issueRange,
                issue.recommendation.text,
                codeFixName,
                issue.ruleId
            )
            val codeFixJobId = createCodeFixResponse.jobId()
            LOG.info { "Code fix job created: $codeFixJobId" }
            /**
             * * Step 4: polling for code fix
             */
            currentCoroutineContext.ensureActive()
            val jobStatus = pollCodeFixJobStatus(createCodeFixResponse.jobId(), currentCoroutineContext)
            if (jobStatus == CodeFixJobStatus.FAILED) {
                LOG.debug { "Code fix generation failed." }
                return CodeFixResponse(
                    getCodeFixJobResponse = null,
                    failureResponse = message("codewhisperer.codefix.create_code_fix_error")
                )
            }
            /**
             * Step 5: Process and render code fix results
             */
            currentCoroutineContext.ensureActive()
            LOG.debug { "Code fix job succeeded and start processing result." }
            val getCodeFixJobResponse = getCodeFixJob(createCodeFixResponse.jobId())
            return CodeFixResponse(
                getCodeFixJobResponse = getCodeFixJobResponse,
                failureResponse = null,
                jobId = codeFixJobId
            )
        } catch (e: Exception) {
            LOG.error(e) { "Code scan session failed: ${e.message}" }
            val timeoutMessage = message("codewhisperer.codefix.code_fix_job_timed_out")
            return CodeFixResponse(
                getCodeFixJobResponse = null,
                failureResponse = when {
                    e is CodeWhispererCodeFixException && e.message == timeoutMessage -> timeoutMessage
                    else -> message("codewhisperer.codefix.create_code_fix_error")
                }
            )
        }
    }

    fun createUploadUrl(md5Content: String, artifactType: String, codeFixName: String): CreateUploadUrlResponse = try {
        clientAdaptor.createUploadUrl(
            CreateUploadUrlRequest.builder()
                .contentMd5(md5Content)
                .artifactType(artifactType)
                .uploadIntent(UploadIntent.CODE_FIX_GENERATION)
                .uploadContext(UploadContext.fromCodeFixUploadContext(CodeFixUploadContext.builder().codeFixName(codeFixName).build()))
                .profileArn(QRegionProfileManager.getInstance().activeProfile(project)?.arn)
                .build()
        )
    } catch (e: Exception) {
        LOG.debug { "Create Upload URL failed: ${e.message}" }
        val errorMessage = getTelemetryErrorMessage(e, featureUseCase = CodeWhispererConstants.FeatureName.CODE_REVIEW)
        throw codeScanServerException("CreateUploadUrlException: $errorMessage")
    }

    private fun createCodeFixJob(
        uploadId: String,
        snippetRange: Range,
        description: String,
        codeFixName: String? = null,
        ruleId: String? = null,
    ): StartCodeFixJobResponse {
        val includeCodeWithReference = if (CodeWhispererSettings.getInstance().isIncludeCodeWithReference()) {
            RecommendationsWithReferencesPreference.ALLOW
        } else {
            RecommendationsWithReferencesPreference.BLOCK
        }

        val request = StartCodeFixJobRequest.builder()
            .uploadId(uploadId)
            .snippetRange(snippetRange)
            .codeFixName(codeFixName)
            .ruleId(ruleId)
            .description(description)
<<<<<<< HEAD
            .referenceTrackerConfiguration { it.recommendationsWithReferences(includeCodeWithReference) }
=======
            .profileArn(QRegionProfileManager.getInstance().activeProfile(project)?.arn)
>>>>>>> d47cebf4
            .build()

        return try {
            val response = clientAdaptor.startCodeFixJob(request)
            LOG.debug {
                "Code Fix Request id: ${response.responseMetadata().requestId()} " +
                    "and Code Fix Job id: ${response.jobId()}"
            }
            response
        } catch (e: Exception) {
            LOG.error { "Failed creating code fix job ${e.message}" }
            throw CodeWhispererCodeFixException(message("codewhisperer.codefix.create_code_fix_error"))
        }
    }

    private suspend fun pollCodeFixJobStatus(jobId: String, currentCoroutineContext: CoroutineContext): CodeFixJobStatus {
        val pollingStartTime = now()
        delay(CodeWhispererConstants.CODE_FIX_POLLING_INTERVAL_IN_SECONDS)
        var status = CodeFixJobStatus.IN_PROGRESS
        while (true) {
            currentCoroutineContext.ensureActive()

            val request = GetCodeFixJobRequest.builder()
                .jobId(jobId)
                .profileArn(QRegionProfileManager.getInstance().activeProfile(project)?.arn)
                .build()

            val response = clientAdaptor.getCodeFixJob(request)
            LOG.debug { "Request id: ${response.responseMetadata().requestId()}" }

            if (response.jobStatus() != CodeFixJobStatus.IN_PROGRESS) {
                status = response.jobStatus()
                LOG.debug { "Code fix job status: ${status.name}" }
                LOG.debug { "Complete polling code fix job status." }
                break
            }

            currentCoroutineContext.ensureActive()
            delay(CodeWhispererConstants.CODE_FIX_POLLING_INTERVAL_IN_SECONDS)

            val elapsedTime = (now() - pollingStartTime) / CodeWhispererConstants.TOTAL_MILLIS_IN_SECOND // In seconds
            if (elapsedTime > CodeWhispererConstants.CODE_FIX_TIMEOUT_IN_SECONDS) {
                LOG.debug { "Code fix job status: ${status.name}" }
                LOG.debug { "Code fix job failed. Amazon Q timed out." }
                throw CodeWhispererCodeFixException(message("codewhisperer.codefix.code_fix_job_timed_out"))
            }
        }
        return status
    }

    private fun getCodeFixJob(jobId: String): GetCodeFixJobResponse {
        val response = clientAdaptor.getCodeFixJob(
            GetCodeFixJobRequest.builder()
                .profileArn(QRegionProfileManager.getInstance().activeProfile(project)?.arn)
                .jobId(jobId).build()
        )
        return response
    }
    private fun zipFile(file: Path): File = createTemporaryZipFile {
        try {
            LOG.debug { "Selected file for truncation: $file" }
            it.putNextEntry(file.toString(), file)
        } catch (e: Exception) {
            cannotFindFile("Zipping error: ${e.message}", file.pathString)
        }
    }.toFile()

    companion object {
        private val LOG = getLogger<AmazonQCodeFixSession>()
    }
    data class CodeFixResponse(val getCodeFixJobResponse: GetCodeFixJobResponse? = null, val failureResponse: String? = null, val jobId: String? = null)
}<|MERGE_RESOLUTION|>--- conflicted
+++ resolved
@@ -177,11 +177,8 @@
             .codeFixName(codeFixName)
             .ruleId(ruleId)
             .description(description)
-<<<<<<< HEAD
             .referenceTrackerConfiguration { it.recommendationsWithReferences(includeCodeWithReference) }
-=======
             .profileArn(QRegionProfileManager.getInstance().activeProfile(project)?.arn)
->>>>>>> d47cebf4
             .build()
 
         return try {
