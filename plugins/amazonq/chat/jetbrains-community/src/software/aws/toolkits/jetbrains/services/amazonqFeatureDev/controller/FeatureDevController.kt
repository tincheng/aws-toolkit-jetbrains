--- conflicted
+++ resolved
@@ -727,7 +727,6 @@
                 return
             }
 
-<<<<<<< HEAD
             val codeWhispererSettings = CodeWhispererSettings.getInstance().getAutoBuildFeatureConfiguration()
             val hasDevFile = session.context.checkForDevFile()
             val isPromptedForAutoBuildFeature = codeWhispererSettings.containsKey(session.context.getWorkspaceRoot())
@@ -737,12 +736,9 @@
                 return
             }
 
-            session.preloader(messenger)
-
-=======
             session.preloader(message, messenger)
             broadcastQEvent(QFeatureEvent.INVOCATION)
->>>>>>> b9233512
+
             when (session.sessionState.phase) {
                 SessionStatePhase.CODEGEN -> onCodeGeneration(session, message, tabId)
                 else -> null
