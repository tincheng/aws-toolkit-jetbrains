--- conflicted
+++ resolved
@@ -206,16 +206,6 @@
         var codeScanJobId: String? = null
         var language: CodeWhispererProgrammingLanguage = CodeWhispererUnknownLanguage.INSTANCE
         try {
-<<<<<<< HEAD
-            val file = FileEditorManager.getInstance(project).selectedEditor?.file
-                ?: noFileOpenError()
-            if (scanType == CodeWhispererConstants.SecurityScanType.PROJECT) {
-                LOG.info { "Starting security scan on package ${project.name}..." }
-            } else {
-                LOG.info { "Starting file scan on file ${file.path}..." }
-            }
-            val codeScanSessionConfig = CodeScanSessionConfig.create(file, project, scanType)
-=======
             val file =
                 if (isRunningOnRemoteBackend()) {
                     FileEditorManager.getInstance(project).selectedEditorWithRemotes.firstOrNull()?.file
@@ -223,8 +213,12 @@
                     FileEditorManager.getInstance(project).selectedEditor?.file
                 }
                     ?: noFileOpenError()
-            val codeScanSessionConfig = CodeScanSessionConfig.create(file, project)
->>>>>>> f6b8a12c
+            if (scanType == CodeWhispererConstants.SecurityScanType.PROJECT) {
+                LOG.info { "Starting security scan on package ${project.name}..." }
+            } else {
+                LOG.info { "Starting file scan on file ${file.path}..." }
+            }
+            val codeScanSessionConfig = CodeScanSessionConfig.create(file, project, scanType)
             language = codeScanSessionConfig.getSelectedFile().programmingLanguage()
             if (scanType == CodeWhispererConstants.SecurityScanType.FILE &&
                 (language == CodeWhispererUnknownLanguage.INSTANCE || language.toTelemetryType() == CodewhispererLanguage.Plaintext)
