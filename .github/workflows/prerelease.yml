name: Prerelease
on:
  workflow_dispatch:
    inputs:
      tag_name:
        description: 'Tag name for release'
        required: false
        default: prerelease
  push:
    branches: [ main, feature/* ]


jobs:
  generate_artifact_toolkit_standalone:
    strategy:
      matrix:
        supported_versions: [ '2023.3', '2023.2', '2024.1' ]
    runs-on: ubuntu-latest
    steps:
      - uses: actions/checkout@v4
        with:
          fetch-depth: 0
      - name: remove unwanted dependencies
        run: |
          sudo rm -rf /usr/share/dotnet
          sudo rm -rf /opt/ghc
          sudo rm -rf "/usr/local/share/boost"
          sudo rm -rf "$AGENT_TOOLSDIRECTORY"
      - uses: actions/setup-java@v4
        with:
          distribution: 'corretto'
          java-version: '17'
      - uses: actions/setup-dotnet@v4
        with:
          dotnet-version: '6.x'
      - name: Generate artifact
        run: |
          ./gradlew -PideProfileName=${{ matrix.supported_versions }} :plugin-toolkit:intellij-standalone:buildPlugin
      - name: Upload artifact
        uses: actions/upload-artifact@v4
        with:
          name: plugin-standalone-${{ matrix.supported_versions }}
          path: ./plugins/toolkit/intellij-standalone/build/distributions/*.zip
          retention-days: 1

  generate_artifact_q:
    strategy:
      matrix:
        supported_versions: [ '2023.3', '2023.2', '2024.1' ]
    runs-on: ubuntu-latest
    steps:
      - uses: actions/checkout@v4
        with:
          fetch-depth: 0
      - name: remove unwanted dependencies
        run: |
          sudo rm -rf /usr/share/dotnet
          sudo rm -rf /opt/ghc
          sudo rm -rf "/usr/local/share/boost"
          sudo rm -rf "$AGENT_TOOLSDIRECTORY"
      - uses: actions/setup-java@v4
        with:
          distribution: 'corretto'
          java-version: '17'
      - name: Generate artifact
        run: |
          ./gradlew -PideProfileName=${{ matrix.supported_versions }} :plugin-amazonq:buildPlugin
      - name: Upload artifact
        uses: actions/upload-artifact@v4
        with:
          name: plugin-amazonq-${{ matrix.supported_versions }}
          path: ./plugins/amazonq/build/distributions/*.zip
          retention-days: 1

  generate_artifact_core:
    strategy:
      matrix:
        supported_versions: [ '2023.3', '2023.2', '2024.1' ]
    runs-on: ubuntu-latest
    steps:
      - uses: actions/checkout@v4
        with:
          fetch-depth: 0
      - name: remove unwanted dependencies
        run: |
          sudo rm -rf /usr/share/dotnet
          sudo rm -rf /opt/ghc
          sudo rm -rf "/usr/local/share/boost"
          sudo rm -rf "$AGENT_TOOLSDIRECTORY"
      - uses: actions/setup-java@v4
        with:
          distribution: 'corretto'
          java-version: '17'

      - name: Generate artifact
        run: |

          ./gradlew -PideProfileName=${{ matrix.supported_versions }} :plugin-core:buildPlugin
      - name: Upload artifact
        uses: actions/upload-artifact@v4
        with:
          name: plugin-core-${{ matrix.supported_versions }}
          path: ./plugins/core/build/distributions/*.zip
          retention-days: 1

  generate_changelog:
    runs-on: ubuntu-latest
    outputs:
      feature: ${{ steps.assign_output.outputs.feature }}
      tagname: ${{ steps.assign_output.outputs.tagname }}
      version: ${{ steps.assign_output.outputs.version }}
      changes: ${{ steps.assign_output.outputs.changes }}
    steps:
      - uses: actions/checkout@v4

      - uses: actions/setup-java@v4
        with:
          distribution: 'corretto'
          java-version: '17'

      - if: github.event_name == 'workflow_dispatch'
        run: |
          echo "TAG_NAME=${{ github.event.inputs.tag_name }}" >> $GITHUB_ENV
      - if: github.ref_name != 'main'
        run: |
          TAG_NAME=${{ github.ref_name }}
          FEAT_NAME=$(echo $TAG_NAME | sed 's/feature\///')
          echo "FEAT_NAME=$FEAT_NAME" >> $GITHUB_ENV
          echo "TAG_NAME=pre-$FEAT_NAME" >> $GITHUB_ENV
      - if: github.ref_name == 'main'
        run: |
          echo "FEAT_NAME=" >> $GITHUB_ENV
          echo "TAG_NAME=prerelease" >> $GITHUB_ENV
      - name: Generate changelog
        id: changelog
        run: |
          ./gradlew :createRelease :generateChangelog
      - name: Provide the metadata to output
        id: assign_output
        run: |
          echo "feature=$FEAT_NAME" >> $GITHUB_OUTPUT
          echo "tagname=$TAG_NAME" >> $GITHUB_OUTPUT
          echo "version=$(cat gradle.properties | grep toolkitVersion | cut -d'=' -f2)" >> $GITHUB_OUTPUT
          echo 'changes<<EOF' >> $GITHUB_OUTPUT
          cat CHANGELOG.md | perl -ne 'BEGIN{$/="\n\n"} print; exit if $. == 1' >> $GITHUB_OUTPUT
          echo 'EOF' >> $GITHUB_OUTPUT

  publish:
    needs: [  generate_artifact_toolkit_standalone, generate_artifact_core, generate_artifact_q, generate_changelog ]
    env:
      GH_TOKEN: ${{ secrets.GITHUB_TOKEN }}
      GH_REPO: ${{ github.repository }}
      FEAT_NAME: ${{ needs.generate_changelog.outputs.feature }}
      TAG_NAME: ${{ needs.generate_changelog.outputs.tagname }}
      AWS_TOOLKIT_VERSION: ${{ needs.generate_changelog.outputs.version }}
      BRANCH: ${{ github.ref_name }}
      AWS_TOOLKIT_CHANGES: ${{ needs.generate_changelog.outputs.changes }}
    runs-on: ubuntu-latest
    permissions:
      contents: write
    steps:
      - uses: actions/checkout@v4
      - uses: actions/download-artifact@v4
      - name: Delete existing prerelease
        # "prerelease" (main branch) or "pre-<feature>"
        if: "env.TAG_NAME == 'prerelease' || startsWith(env.TAG_NAME, 'pre-')"
        run: |
          echo "SUBJECT=AWS Toolkit ${AWS_TOOLKIT_VERSION}: ${FEAT_NAME:-${TAG_NAME}}" >> $GITHUB_ENV
          gh release delete "$TAG_NAME" --cleanup-tag --yes || true
      - name: Publish to GitHub Releases
        run: |
          envsubst < "$GITHUB_WORKSPACE/.github/workflows/prerelease_notes.md" > "$RUNNER_TEMP/prerelease_notes.md"
<<<<<<< HEAD
          gh release create "$TAG_NAME" --prerelease --notes-file "$RUNNER_TEMP/prerelease_notes.md" --title "$SUBJECT" --target $GITHUB_SHA plugin-toolkit-*/*.zip
=======
          gh release create $TAG_NAME --prerelease --notes-file "$RUNNER_TEMP/prerelease_notes.md" --title "$SUBJECT" --target $GITHUB_SHA plugin-standalone-*/*.zip
>>>>>>> c1d2f990
      - name: Publish core
        run: |
          gh release upload "$TAG_NAME" plugin-core-*/*.zip
      - name: Publish Q
        run: |
<<<<<<< HEAD
          gh release upload "$TAG_NAME" plugin-amazonq-*/*.zip
      - name: Publish Toolkit Standalone
        run: |
          gh release upload "$TAG_NAME" plugin-standalone-*/*.zip
      - name: Publish XML manifest
        run: |
          gh release view "$TAG_NAME" --repo aws/aws-toolkit-jetbrains --json assets | python3 "$GITHUB_WORKSPACE/.github/workflows/generateUpdatesXml.py" - > updatePlugins.xml
          gh release upload "$TAG_NAME" updatePlugins.xml
=======
          gh release upload $TAG_NAME plugin-amazonq-*/*.zip
      
>>>>>>> c1d2f990
<|MERGE_RESOLUTION|>--- conflicted
+++ resolved
@@ -170,26 +170,14 @@
       - name: Publish to GitHub Releases
         run: |
           envsubst < "$GITHUB_WORKSPACE/.github/workflows/prerelease_notes.md" > "$RUNNER_TEMP/prerelease_notes.md"
-<<<<<<< HEAD
-          gh release create "$TAG_NAME" --prerelease --notes-file "$RUNNER_TEMP/prerelease_notes.md" --title "$SUBJECT" --target $GITHUB_SHA plugin-toolkit-*/*.zip
-=======
-          gh release create $TAG_NAME --prerelease --notes-file "$RUNNER_TEMP/prerelease_notes.md" --title "$SUBJECT" --target $GITHUB_SHA plugin-standalone-*/*.zip
->>>>>>> c1d2f990
+          gh release create "$TAG_NAME" --prerelease --notes-file "$RUNNER_TEMP/prerelease_notes.md" --title "$SUBJECT" --target $GITHUB_SHA plugin-standalone-*/*.zip
       - name: Publish core
         run: |
           gh release upload "$TAG_NAME" plugin-core-*/*.zip
       - name: Publish Q
         run: |
-<<<<<<< HEAD
           gh release upload "$TAG_NAME" plugin-amazonq-*/*.zip
-      - name: Publish Toolkit Standalone
-        run: |
-          gh release upload "$TAG_NAME" plugin-standalone-*/*.zip
       - name: Publish XML manifest
         run: |
           gh release view "$TAG_NAME" --repo aws/aws-toolkit-jetbrains --json assets | python3 "$GITHUB_WORKSPACE/.github/workflows/generateUpdatesXml.py" - > updatePlugins.xml
-          gh release upload "$TAG_NAME" updatePlugins.xml
-=======
-          gh release upload $TAG_NAME plugin-amazonq-*/*.zip
-      
->>>>>>> c1d2f990
+          gh release upload "$TAG_NAME" updatePlugins.xml